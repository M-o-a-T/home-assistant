--- conflicted
+++ resolved
@@ -40,10 +40,8 @@
     'jinja2>=2.10',
     'pip>=8.0.3',
     'pytz>=2018.04',
-<<<<<<< HEAD
     'pyyaml>=3.11,<4',
     'requests==2.18.4',
-    'typing>=3,<4',
     'aiohttp==3.1.1',
     'async_timeout==2.0.1',
     'astral==1.6',
@@ -52,11 +50,6 @@
     'trio',
     'trio-asyncio',
     'voluptuous==0.11.1',
-=======
-    'pyyaml>=3.13,<4',
-    'requests==2.19.1',
-    'voluptuous==0.11.5',
->>>>>>> 28de2d6f
 ]
 
 dependency_links=[
