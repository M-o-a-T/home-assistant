--- conflicted
+++ resolved
@@ -23,11 +23,7 @@
 ]
 requires-python = ">=3.10.0"
 dependencies    = [
-<<<<<<< HEAD
-    "aiohttp>=3.8.1",
-=======
-    "aiohttp==3.8.4",
->>>>>>> 1431979e
+    "aiohttp>=3.8.4",
     "astral==2.2",
     "async_timeout==4.0.2",
     "attrs==22.2.0",
