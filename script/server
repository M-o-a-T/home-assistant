--- conflicted
+++ resolved
@@ -5,14 +5,10 @@
 set -e
 
 cd "$(dirname "$0")/.."
-<<<<<<< HEAD
 . ../venv/bin/activate
-
-=======
 
 # Ensure translations are up to date
 python3 -m script.translations develop --all
 
 # Start Home Assistant
->>>>>>> b7b82b1e
 python3 -m homeassistant -c config