"""Start Home Assistant."""
from __future__ import print_function

import trio_asyncio
import trio
import argparse
import os
import platform
import subprocess
import sys
import threading

from typing import Optional, List, Dict, Any  # noqa #pylint: disable=unused-import


from homeassistant import monkey_patch
from homeassistant.const import (
    __version__,
    EVENT_HOMEASSISTANT_START,
    REQUIRED_PYTHON_VER,
    RESTART_EXIT_CODE,
)


def validate_python() -> None:
    """Validate that the right Python version is running."""
    if sys.version_info[:3] < REQUIRED_PYTHON_VER:
        print("Home Assistant requires at least Python {}.{}.{}".format(
            *REQUIRED_PYTHON_VER))
        sys.exit(1)


def ensure_config_path(config_dir: str) -> None:
    """Validate the configuration directory."""
    import homeassistant.config as config_util
    lib_dir = os.path.join(config_dir, 'deps')

    # Test if configuration directory exists
    if not os.path.isdir(config_dir):
        if config_dir != config_util.get_default_config_dir():
            print(('Fatal Error: Specified configuration directory does '
                   'not exist {} ').format(config_dir))
            sys.exit(1)

        try:
            os.mkdir(config_dir)
        except OSError:
            print(('Fatal Error: Unable to create default configuration '
                   'directory {} ').format(config_dir))
            sys.exit(1)

    # Test if library directory exists
    if not os.path.isdir(lib_dir):
        try:
            os.mkdir(lib_dir)
        except OSError:
            print(('Fatal Error: Unable to create library '
                   'directory {} ').format(lib_dir))
            sys.exit(1)


def ensure_config_file(config_dir: str) -> str:
    """Ensure configuration file exists."""
    import homeassistant.config as config_util
    config_path = config_util.ensure_config_exists(config_dir)

    if config_path is None:
        print('Error getting configuration path')
        sys.exit(1)

    return config_path


def get_arguments() -> argparse.Namespace:
    """Get parsed passed in arguments."""
    import homeassistant.config as config_util
    parser = argparse.ArgumentParser(
        description="Home Assistant: Observe, Control, Automate.")
    parser.add_argument('--version', action='version', version=__version__)
    parser.add_argument(
        '-c', '--config',
        metavar='path_to_config_dir',
        default=config_util.get_default_config_dir(),
        help="Directory that contains the Home Assistant configuration")
    parser.add_argument(
        '--demo-mode',
        action='store_true',
        help='Start Home Assistant in demo mode')
    parser.add_argument(
        '--debug',
        action='store_true',
        help='Start Home Assistant in debug mode')
    parser.add_argument(
        '--open-ui',
        action='store_true',
        help='Open the webinterface in a browser')
    parser.add_argument(
        '--skip-pip',
        action='store_true',
        help='Skips pip install of required packages on startup')
    parser.add_argument(
        '-v', '--verbose',
        action='store_true',
        help="Enable verbose logging to file.")
    parser.add_argument(
        '--pid-file',
        metavar='path_to_pid_file',
        default=None,
        help='Path to PID file useful for running as daemon')
    parser.add_argument(
        '--log-rotate-days',
        type=int,
        default=None,
        help='Enables daily log rotation and keeps up to the specified days')
    parser.add_argument(
        '--log-file',
        type=str,
        default=None,
        help='Log file to write to.  If not set, CONFIG/home-assistant.log '
             'is used')
    parser.add_argument(
        '--log-no-color',
        action='store_true',
        help="Disable color logs")
    parser.add_argument(
        '--runner',
        action='store_true',
        help='On restart exit with code {}'.format(RESTART_EXIT_CODE))
    parser.add_argument(
        '--script',
        nargs=argparse.REMAINDER,
        help='Run one of the embedded scripts')
    if os.name == "posix":
        parser.add_argument(
            '--daemon',
            action='store_true',
            help='Run Home Assistant as daemon')

    arguments = parser.parse_args()
    if os.name != "posix" or arguments.debug or arguments.runner:
        setattr(arguments, 'daemon', False)

    return arguments


def daemonize() -> None:
    """Move current process to daemon process."""
    # Create first fork
    pid = os.fork()
    if pid > 0:
        sys.exit(0)

    # Decouple fork
    os.setsid()

    # Create second fork
    pid = os.fork()
    if pid > 0:
        sys.exit(0)

    # redirect standard file descriptors to devnull
    infd = open(os.devnull, 'r')
    outfd = open(os.devnull, 'a+')
    sys.stdout.flush()
    sys.stderr.flush()
    os.dup2(infd.fileno(), sys.stdin.fileno())
    os.dup2(outfd.fileno(), sys.stdout.fileno())
    os.dup2(outfd.fileno(), sys.stderr.fileno())


def check_pid(pid_file: str) -> None:
    """Check that Home Assistant is not already running."""
    # Check pid file
    try:
        with open(pid_file, 'r') as file:
            pid = int(file.readline())
    except IOError:
        # PID File does not exist
        return

    # If we just restarted, we just found our own pidfile.
    if pid == os.getpid():
        return

    try:
        os.kill(pid, 0)
    except OSError:
        # PID does not exist
        return
    print('Fatal Error: HomeAssistant is already running.')
    sys.exit(1)


def write_pid(pid_file: str) -> None:
    """Create a PID File."""
    pid = os.getpid()
    try:
        with open(pid_file, 'w') as file:
            file.write(str(pid))
    except IOError:
        print('Fatal Error: Unable to write pid file {}'.format(pid_file))
        sys.exit(1)


def closefds_osx(min_fd: int, max_fd: int) -> None:
    """Make sure file descriptors get closed when we restart.

    We cannot call close on guarded fds, and we cannot easily test which fds
    are guarded. But we can set the close-on-exec flag on everything we want to
    get rid of.
    """
    from fcntl import fcntl, F_GETFD, F_SETFD, FD_CLOEXEC

    for _fd in range(min_fd, max_fd):
        try:
            val = fcntl(_fd, F_GETFD)
            if not val & FD_CLOEXEC:
                fcntl(_fd, F_SETFD, val | FD_CLOEXEC)
        except IOError:
            pass


def cmdline() -> List[str]:
    """Collect path and arguments to re-execute the current hass instance."""
    if os.path.basename(sys.argv[0]) == '__main__.py':
        modulepath = os.path.dirname(sys.argv[0])
        os.environ['PYTHONPATH'] = os.path.dirname(modulepath)
        return [sys.executable] + [arg for arg in sys.argv if
                                   arg != '--daemon']

    return [arg for arg in sys.argv if arg != '--daemon']


async def setup_and_run_hass(config_dir: str,
                       args: argparse.Namespace,
                       *, task_status=trio.TASK_STATUS_IGNORED) -> Optional[int]:
    """Set up HASS and run."""
    from homeassistant import bootstrap

    # Run a simple daemon runner process on Windows to handle restarts
    if os.name == 'nt' and '--runner' not in sys.argv:
        nt_args = cmdline() + ['--runner']
        while True:
            try:
                subprocess.check_call(nt_args)
                sys.exit(0)
            except subprocess.CalledProcessError as exc:
                if exc.returncode != RESTART_EXIT_CODE:
                    sys.exit(exc.returncode)

    if args.demo_mode:
        config = {
            'frontend': {},
            'demo': {}
<<<<<<< HEAD
        }
        mgr = bootstrap.async_from_config_dict(
=======
        }  # type: Dict[str, Any]
        hass = bootstrap.from_config_dict(
>>>>>>> 07255a29
            config, config_dir=config_dir, verbose=args.verbose,
            skip_pip=args.skip_pip, log_rotate_days=args.log_rotate_days,
            log_file=args.log_file, log_no_color=args.log_no_color)
    else:
        config_file = ensure_config_file(config_dir)
        print('Config directory:', config_dir)
        mgr = bootstrap.from_config_file(
            config_file, verbose=args.verbose, skip_pip=args.skip_pip,
            log_rotate_days=args.log_rotate_days, log_file=args.log_file,
            log_no_color=args.log_no_color)

    async with mgr as hass:
        if hass is None:
            return None

        if args.open_ui:
            # Imported here to avoid importing asyncio before monkey patch
            from homeassistant.util.async_ import run_callback_threadsafe

            def open_browser(event):
                """Open the webinterface in a browser."""
                if hass.config.api is not None:
                    import webbrowser
                    webbrowser.open(hass.config.api.base_url)

            hass.bus.async_listen_once(EVENT_HOMEASSISTANT_START, open_browser)

        hass.bus.async_listen_once(EVENT_HOMEASSISTANT_START,
            lambda _: task_status.started)

        await hass.loop.run_asyncio(hass.async_start)
        await trio.sleep_forever()


def try_to_restart() -> None:
    """Attempt to clean up state and start a new Home Assistant instance."""
    # Things should be mostly shut down already at this point, now just try
    # to clean up things that may have been left behind.
    sys.stderr.write('Home Assistant attempting to restart.\n')

    # Count remaining threads, ideally there should only be one non-daemonized
    # thread left (which is us). Nothing we really do with it, but it might be
    # useful when debugging shutdown/restart issues.
    try:
        nthreads = sum(thread.is_alive() and not thread.daemon
                       for thread in threading.enumerate())
        if nthreads > 1:
            sys.stderr.write(
                "Found {} non-daemonic threads.\n".format(nthreads))

    # Somehow we sometimes seem to trigger an assertion in the python threading
    # module. It seems we find threads that have no associated OS level thread
    # which are not marked as stopped at the python level.
    except AssertionError:
        sys.stderr.write("Failed to count non-daemonic threads.\n")

    # Try to not leave behind open filedescriptors with the emphasis on try.
    try:
        max_fd = os.sysconf("SC_OPEN_MAX")
    except ValueError:
        max_fd = 256

    if platform.system() == 'Darwin':
        closefds_osx(3, max_fd)
    else:
        os.closerange(3, max_fd)

    # Now launch into a new instance of Home Assistant. If this fails we
    # fall through and exit with error 100 (RESTART_EXIT_CODE) in which case
    # systemd will restart us when RestartForceExitStatus=100 is set in the
    # systemd.service file.
    sys.stderr.write("Restarting Home Assistant\n")
    args = cmdline()
    os.execv(args[0], args)


def main() -> int:
    """Start Home Assistant."""
    validate_python()

    monkey_patch_needed = sys.version_info[:3] < (3, 6, 3)
    if monkey_patch_needed and os.environ.get('HASS_NO_MONKEY') != '1':
        if sys.version_info[:2] >= (3, 6):
            monkey_patch.disable_c_asyncio()
        monkey_patch.patch_weakref_tasks()

    args = get_arguments()

    if args.script is not None:
        from homeassistant import scripts
        return scripts.run(args.script)

    config_dir = os.path.join(os.getcwd(), args.config)
    ensure_config_path(config_dir)

    # Daemon functions
    if args.pid_file:
        check_pid(args.pid_file)
    if args.daemon:
        daemonize()
    if args.pid_file:
        write_pid(args.pid_file)

    exit_code = trio_asyncio.run(setup_and_run_hass, config_dir, args)
    if exit_code == RESTART_EXIT_CODE and not args.runner:
        try_to_restart()

    return exit_code


if __name__ == "__main__":
    sys.exit(main())<|MERGE_RESOLUTION|>--- conflicted
+++ resolved
@@ -252,13 +252,8 @@
         config = {
             'frontend': {},
             'demo': {}
-<<<<<<< HEAD
-        }
+        }  # type: Dict[str, Any]
         mgr = bootstrap.async_from_config_dict(
-=======
-        }  # type: Dict[str, Any]
-        hass = bootstrap.from_config_dict(
->>>>>>> 07255a29
             config, config_dir=config_dir, verbose=args.verbose,
             skip_pip=args.skip_pip, log_rotate_days=args.log_rotate_days,
             log_file=args.log_file, log_no_color=args.log_no_color)
