"""Provide methods to bootstrap a Home Assistant instance."""
from __future__ import annotations

import asyncio
import contextlib
from datetime import datetime, timedelta
import logging
import logging.handlers
import os
import platform
import sys
import threading
from time import monotonic
from typing import TYPE_CHECKING, Any

import voluptuous as vol
import yarl

from . import config as conf_util, config_entries, core, loader
from .components import http
from .const import (
    FORMAT_DATETIME,
    REQUIRED_NEXT_PYTHON_HA_RELEASE,
    REQUIRED_NEXT_PYTHON_VER,
    SIGNAL_BOOTSTRAP_INTEGRATIONS,
)
from .exceptions import HomeAssistantError
from .helpers import (
    area_registry,
    device_registry,
    entity,
    entity_registry,
    issue_registry,
    recorder,
    restore_state,
    template,
)
from .helpers.dispatcher import async_dispatcher_send
from .helpers.typing import ConfigType
from .setup import (
    DATA_SETUP,
    DATA_SETUP_STARTED,
    DATA_SETUP_TIME,
    async_set_domains_to_be_loaded,
    async_setup_component,
)
from .util import dt as dt_util
from .util.logging import async_activate_log_queue_handler
from .util.package import async_get_user_site, is_virtual_env

if TYPE_CHECKING:
    from .runner import RuntimeConfig

_LOGGER = logging.getLogger(__name__)

ERROR_LOG_FILENAME = "home-assistant.log"

# hass.data key for logging information.
DATA_LOGGING = "logging"
DATA_REGISTRIES_LOADED = "bootstrap_registries_loaded"

LOG_SLOW_STARTUP_INTERVAL = 60
SLOW_STARTUP_CHECK_INTERVAL = 1

STAGE_1_TIMEOUT = 120
STAGE_2_TIMEOUT = 300
WRAP_UP_TIMEOUT = 300
COOLDOWN_TIME = 60

MAX_LOAD_CONCURRENTLY = 6

DEBUGGER_INTEGRATIONS = {"debugpy"}
CORE_INTEGRATIONS = {"homeassistant", "persistent_notification"}
LOGGING_INTEGRATIONS = {
    # Set log levels
    "logger",
    # Error logging
    "system_log",
    "sentry",
}
FRONTEND_INTEGRATIONS = {
    # Get the frontend up and running as soon as possible so problem
    # integrations can be removed and database migration status is
    # visible in frontend
    "frontend",
}
RECORDER_INTEGRATIONS = {
    # Setup after frontend
    # To record data
    "recorder",
}
DISCOVERY_INTEGRATIONS = ("bluetooth", "dhcp", "ssdp", "usb", "zeroconf")
STAGE_1_INTEGRATIONS = {
    # We need to make sure discovery integrations
    # update their deps before stage 2 integrations
    # load them inadvertently before their deps have
    # been updated which leads to using an old version
    # of the dep, or worse (import errors).
    *DISCOVERY_INTEGRATIONS,
    # To make sure we forward data to other instances
    "mqtt_eventstream",
    # To provide account link implementations
    "cloud",
    # Ensure supervisor is available
    "hassio",
}


async def async_setup_hass(
    runtime_config: RuntimeConfig,
) -> core.HomeAssistant | None:
    """Set up Home Assistant."""
    hass = core.HomeAssistant(runtime_config.config_dir)

    async_enable_logging(
        hass,
        runtime_config.verbose,
        runtime_config.log_rotate_days,
        runtime_config.log_file,
        runtime_config.log_no_color,
    )

    hass.config.safe_mode = runtime_config.safe_mode
    hass.config.skip_pip = runtime_config.skip_pip
    hass.config.skip_pip_packages = runtime_config.skip_pip_packages
    if runtime_config.skip_pip or runtime_config.skip_pip_packages:
        _LOGGER.warning(
            "Skipping pip installation of required modules. This may cause issues"
        )

    if not await conf_util.async_ensure_config_exists(hass):
        _LOGGER.error("Error getting configuration path")
        return None

    _LOGGER.info("Config directory: %s", runtime_config.config_dir)

    loader.async_setup(hass)
    config_dict = None
    basic_setup_success = False

    if not (recovery_mode := runtime_config.recovery_mode):
        await hass.async_add_executor_job(conf_util.process_ha_config_upgrade, hass)

        try:
            config_dict = await conf_util.async_hass_config_yaml(hass)
        except HomeAssistantError as err:
            _LOGGER.error(
                "Failed to parse configuration.yaml: %s. Activating recovery mode",
                err,
            )
        else:
            if not is_virtual_env():
                await async_mount_local_lib_path(runtime_config.config_dir)

            basic_setup_success = (
                await async_from_config_dict(config_dict, hass) is not None
            )

    if config_dict is None:
        recovery_mode = True

    elif not basic_setup_success:
        _LOGGER.warning("Unable to set up core integrations. Activating recovery mode")
        recovery_mode = True

    elif (
        "frontend" in hass.data.get(DATA_SETUP, {})
        and "frontend" not in hass.config.components
    ):
        _LOGGER.warning("Detected that frontend did not load. Activating recovery mode")
        # Ask integrations to shut down. It's messy but we can't
        # do a clean stop without knowing what is broken
        with contextlib.suppress(asyncio.TimeoutError):
            async with hass.timeout.async_timeout(10):
                await hass.async_stop()

        recovery_mode = True
        old_config = hass.config
        old_logging = hass.data.get(DATA_LOGGING)

        hass = core.HomeAssistant(old_config.config_dir)
        if old_logging:
            hass.data[DATA_LOGGING] = old_logging
        hass.config.skip_pip = old_config.skip_pip
        hass.config.skip_pip_packages = old_config.skip_pip_packages
        hass.config.internal_url = old_config.internal_url
        hass.config.external_url = old_config.external_url
        # Setup loader cache after the config dir has been set
        loader.async_setup(hass)

    if recovery_mode:
        _LOGGER.info("Starting in recovery mode")
        hass.config.recovery_mode = True

        http_conf = (await http.async_get_last_config(hass)) or {}

        await async_from_config_dict(
            {"recovery_mode": {}, "http": http_conf},
            hass,
        )
    elif hass.config.safe_mode:
        _LOGGER.info("Starting in safe mode")

    if runtime_config.open_ui:
        hass.add_job(open_hass_ui, hass)

    return hass


def open_hass_ui(hass: core.HomeAssistant) -> None:
    """Open the UI."""
    import webbrowser  # pylint: disable=import-outside-toplevel

    if hass.config.api is None or "frontend" not in hass.config.components:
        _LOGGER.warning("Cannot launch the UI because frontend not loaded")
        return

    scheme = "https" if hass.config.api.use_ssl else "http"
    url = str(
        yarl.URL.build(scheme=scheme, host="127.0.0.1", port=hass.config.api.port)
    )

    if not webbrowser.open(url):
        _LOGGER.warning(
            "Unable to open the Home Assistant UI in a browser. Open it yourself at %s",
            url,
        )


async def load_registries(hass: core.HomeAssistant) -> None:
    """Load the registries and cache the result of platform.uname().processor."""
    if DATA_REGISTRIES_LOADED in hass.data:
        return
    hass.data[DATA_REGISTRIES_LOADED] = None

    def _cache_uname_processor() -> None:
        """Cache the result of platform.uname().processor in the executor.

        Multiple modules call this function at startup which
        executes a blocking subprocess call. This is a problem for the
        asyncio event loop. By primeing the cache of uname we can
        avoid the blocking call in the event loop.
        """
        platform.uname().processor  # pylint: disable=expression-not-assigned

    # Load the registries and cache the result of platform.uname().processor
    entity.async_setup(hass)
    template.async_setup(hass)
    await asyncio.gather(
        area_registry.async_load(hass),
        device_registry.async_load(hass),
        entity_registry.async_load(hass),
        issue_registry.async_load(hass),
        hass.async_add_executor_job(_cache_uname_processor),
        template.async_load_custom_templates(hass),
        restore_state.async_load(hass),
    )


async def async_from_config_dict(
    config: ConfigType, hass: core.HomeAssistant
) -> core.HomeAssistant | None:
    """Try to configure Home Assistant from a configuration dictionary.

    Dynamically loads required components and its dependencies.
    This method is a coroutine.
    """
    start = monotonic()

    hass.config_entries = config_entries.ConfigEntries(hass, config)
    await hass.config_entries.async_initialize()
    await load_registries(hass)

    # Set up core.
    _LOGGER.debug("Setting up %s", CORE_INTEGRATIONS)

    if not all(
        await asyncio.gather(
            *(
                async_setup_component(hass, domain, config)
                for domain in CORE_INTEGRATIONS
            )
        )
    ):
        _LOGGER.error("Home Assistant core failed to initialize. ")
        return None

    _LOGGER.debug("Home Assistant core initialized")

    core_config = config.get(core.DOMAIN, {})

    try:
        await conf_util.async_process_ha_core_config(hass, core_config)
    except vol.Invalid as config_err:
        conf_util.async_log_exception(config_err, "homeassistant", core_config, hass)
        return None
    except HomeAssistantError:
        _LOGGER.error(
            "Home Assistant core failed to initialize. Further initialization aborted"
        )
        return None

    await _async_set_up_integrations(hass, config)

    stop = monotonic()
    _LOGGER.info("Home Assistant initialized in %.2fs", stop - start)

    if (
        REQUIRED_NEXT_PYTHON_HA_RELEASE
        and sys.version_info[:3] < REQUIRED_NEXT_PYTHON_VER
    ):
        current_python_version = ".".join(str(x) for x in sys.version_info[:3])
        required_python_version = ".".join(str(x) for x in REQUIRED_NEXT_PYTHON_VER[:2])
        _LOGGER.warning(
            (
                "Support for the running Python version %s is deprecated and "
                "will be removed in Home Assistant %s; "
                "Please upgrade Python to %s"
            ),
            current_python_version,
            REQUIRED_NEXT_PYTHON_HA_RELEASE,
            required_python_version,
        )
        issue_registry.async_create_issue(
            hass,
            core.DOMAIN,
            "python_version",
            is_fixable=False,
            severity=issue_registry.IssueSeverity.WARNING,
            breaks_in_ha_version=REQUIRED_NEXT_PYTHON_HA_RELEASE,
            translation_key="python_version",
            translation_placeholders={
                "current_python_version": current_python_version,
                "required_python_version": required_python_version,
                "breaks_in_ha_version": REQUIRED_NEXT_PYTHON_HA_RELEASE,
            },
        )

    return hass


@core.callback
def async_enable_logging(
    hass: core.HomeAssistant,
    verbose: bool = False,
    log_rotate_days: int | None = None,
    log_file: str | None = None,
    log_no_color: bool = False,
) -> None:
    """Set up the logging.

    This method must be run in the event loop.
    """
<<<<<<< HEAD
    fmt = "%(threadName)s:%(name)s %(message)s"
    datefmt = "%Y-%m-%d %H:%M:%S"
=======
    fmt = (
        "%(asctime)s.%(msecs)03d %(levelname)s (%(threadName)s) [%(name)s] %(message)s"
    )
>>>>>>> bba2734a

    if not log_no_color:
        try:
            # pylint: disable-next=import-outside-toplevel
            from colorlog import ColoredFormatter

            # basicConfig must be called after importing colorlog in order to
            # ensure that the handlers it sets up wraps the correct streams.
            logging.basicConfig(level=logging.INFO)

            colorfmt = f"%(log_color)s{fmt}%(reset)s"
            logging.getLogger().handlers[0].setFormatter(
                ColoredFormatter(
                    colorfmt,
                    datefmt=FORMAT_DATETIME,
                    reset=True,
                    log_colors={
                        "DEBUG": "cyan",
                        "INFO": "green",
                        "WARNING": "yellow",
                        "ERROR": "red",
                        "CRITICAL": "red",
                    },
                )
            )
        except ImportError:
            pass

    # If the above initialization failed for any reason, setup the default
    # formatting.  If the above succeeds, this will result in a no-op.
    logging.basicConfig(format=fmt, datefmt=FORMAT_DATETIME, level=logging.INFO)

    # Capture warnings.warn(...) and friends messages in logs.
    # The standard destination for them is stderr, which may end up unnoticed.
    # This way they're where other messages are, and can be filtered as usual.
    logging.captureWarnings(True)

    # Suppress overly verbose logs from libraries that aren't helpful
    logging.getLogger("requests").setLevel(logging.WARNING)
    logging.getLogger("urllib3").setLevel(logging.WARNING)
    logging.getLogger("aiohttp.access").setLevel(logging.WARNING)
    logging.getLogger("httpx").setLevel(logging.WARNING)

    sys.excepthook = lambda *args: logging.getLogger(None).exception(
        "Uncaught exception", exc_info=args
    )
    threading.excepthook = lambda args: logging.getLogger(None).exception(
        "Uncaught thread exception",
        exc_info=(  # type: ignore[arg-type]
            args.exc_type,
            args.exc_value,
            args.exc_traceback,
        ),
    )

    # Log errors to a file if we have write access to file or config dir
    if log_file is None:
        err_log_path = hass.config.path(ERROR_LOG_FILENAME)
    else:
        err_log_path = os.path.abspath(log_file)

    err_path_exists = os.path.isfile(err_log_path)
    err_dir = os.path.dirname(err_log_path)

    # Check if we can write to the error log if it exists or that
    # we can create files in the containing directory if not.
    if (err_path_exists and os.access(err_log_path, os.W_OK)) or (
        not err_path_exists and os.access(err_dir, os.W_OK)
    ):
        err_handler: (
            logging.handlers.RotatingFileHandler
            | logging.handlers.TimedRotatingFileHandler
        )
        if log_rotate_days:
            err_handler = logging.handlers.TimedRotatingFileHandler(
                err_log_path, when="midnight", backupCount=log_rotate_days
            )
        else:
            err_handler = logging.handlers.RotatingFileHandler(
                err_log_path, backupCount=1
            )

        try:
            err_handler.doRollover()
        except OSError as err:
            _LOGGER.error("Error rolling over log file: %s", err)

        err_handler.setLevel(logging.INFO if verbose else logging.WARNING)
        err_handler.setFormatter(logging.Formatter(fmt, datefmt=FORMAT_DATETIME))

        logger = logging.getLogger("")
        logger.addHandler(err_handler)
        logger.setLevel(logging.INFO if verbose else logging.WARNING)

        # Save the log file location for access by other components.
        hass.data[DATA_LOGGING] = err_log_path
    else:
        _LOGGER.error("Unable to set up error log %s (access denied)", err_log_path)

    async_activate_log_queue_handler(hass)


async def async_mount_local_lib_path(config_dir: str) -> str:
    """Add local library to Python Path.

    This function is a coroutine.
    """
    deps_dir = os.path.join(config_dir, "deps")
    if (lib_dir := await async_get_user_site(deps_dir)) not in sys.path:
        sys.path.insert(0, lib_dir)
    return deps_dir


@core.callback
def _get_domains(hass: core.HomeAssistant, config: dict[str, Any]) -> set[str]:
    """Get domains of components to set up."""
    # Filter out the repeating and common config section [homeassistant]
    domains = {key.partition(" ")[0] for key in config if key != core.DOMAIN}

    # Add config entry domains
    if not hass.config.recovery_mode:
        domains.update(hass.config_entries.async_domains())

    # Make sure the Hass.io component is loaded
    if "SUPERVISOR" in os.environ:
        domains.add("hassio")

    return domains


async def _async_watch_pending_setups(hass: core.HomeAssistant) -> None:
    """Periodic log of setups that are pending.

    Pending for longer than LOG_SLOW_STARTUP_INTERVAL.
    """
    loop_count = 0
    setup_started: dict[str, datetime] = hass.data[DATA_SETUP_STARTED]
    previous_was_empty = True
    while True:
        now = dt_util.utcnow()
        remaining_with_setup_started = {
            domain: (now - setup_started[domain]).total_seconds()
            for domain in setup_started
        }
        _LOGGER.debug("Integration remaining: %s", remaining_with_setup_started)
        if remaining_with_setup_started or not previous_was_empty:
            async_dispatcher_send(
                hass, SIGNAL_BOOTSTRAP_INTEGRATIONS, remaining_with_setup_started
            )
        previous_was_empty = not remaining_with_setup_started
        await asyncio.sleep(SLOW_STARTUP_CHECK_INTERVAL)
        loop_count += SLOW_STARTUP_CHECK_INTERVAL

        if loop_count >= LOG_SLOW_STARTUP_INTERVAL and setup_started:
            _LOGGER.warning(
                "Waiting on integrations to complete setup: %s",
                ", ".join(setup_started),
            )
            loop_count = 0
        _LOGGER.debug("Running timeout Zones: %s", hass.timeout.zones)


async def async_setup_multi_components(
    hass: core.HomeAssistant,
    domains: set[str],
    config: dict[str, Any],
) -> None:
    """Set up multiple domains. Log on failure."""
    futures = {
        domain: hass.async_create_task(
            async_setup_component(hass, domain, config), f"setup component {domain}"
        )
        for domain in domains
    }
    results = await asyncio.gather(*futures.values(), return_exceptions=True)
    for idx, domain in enumerate(futures):
        result = results[idx]
        if isinstance(result, BaseException):
            _LOGGER.error(
                "Error setting up integration %s - received exception",
                domain,
                exc_info=(type(result), result, result.__traceback__),
            )


async def _async_set_up_integrations(
    hass: core.HomeAssistant, config: dict[str, Any]
) -> None:
    """Set up all the integrations."""
    hass.data[DATA_SETUP_STARTED] = {}
    setup_time: dict[str, timedelta] = hass.data.setdefault(DATA_SETUP_TIME, {})

    watch_task = asyncio.create_task(_async_watch_pending_setups(hass))

    domains_to_setup = _get_domains(hass, config)

    # Resolve all dependencies so we know all integrations
    # that will have to be loaded and start rightaway
    integration_cache: dict[str, loader.Integration] = {}
    to_resolve: set[str] = domains_to_setup
    while to_resolve:
        old_to_resolve: set[str] = to_resolve
        to_resolve = set()

        integrations_to_process = [
            int_or_exc
            for int_or_exc in (
                await loader.async_get_integrations(hass, old_to_resolve)
            ).values()
            if isinstance(int_or_exc, loader.Integration)
        ]
        resolve_dependencies_tasks = [
            itg.resolve_dependencies()
            for itg in integrations_to_process
            if not itg.all_dependencies_resolved
        ]

        if resolve_dependencies_tasks:
            await asyncio.gather(*resolve_dependencies_tasks)

        for itg in integrations_to_process:
            integration_cache[itg.domain] = itg

            for dep in itg.all_dependencies:
                if dep in domains_to_setup:
                    continue

                domains_to_setup.add(dep)
                to_resolve.add(dep)

    _LOGGER.info("Domains to be set up: %s", domains_to_setup)

    # Initialize recorder
    if "recorder" in domains_to_setup:
        recorder.async_initialize_recorder(hass)

    # Load logging as soon as possible
    if logging_domains := domains_to_setup & LOGGING_INTEGRATIONS:
        _LOGGER.info("Setting up logging: %s", logging_domains)
        await async_setup_multi_components(hass, logging_domains, config)

    # Setup frontend
    if frontend_domains := domains_to_setup & FRONTEND_INTEGRATIONS:
        _LOGGER.info("Setting up frontend: %s", frontend_domains)
        await async_setup_multi_components(hass, frontend_domains, config)

    # Setup recorder
    if recorder_domains := domains_to_setup & RECORDER_INTEGRATIONS:
        _LOGGER.info("Setting up recorder: %s", recorder_domains)
        await async_setup_multi_components(hass, recorder_domains, config)

    # Start up debuggers. Start these first in case they want to wait.
    if debuggers := domains_to_setup & DEBUGGER_INTEGRATIONS:
        _LOGGER.debug("Setting up debuggers: %s", debuggers)
        await async_setup_multi_components(hass, debuggers, config)

    # calculate what components to setup in what stage
    stage_1_domains: set[str] = set()

    # Find all dependencies of any dependency of any stage 1 integration that
    # we plan on loading and promote them to stage 1. This is done only to not
    # get misleading log messages
    deps_promotion: set[str] = STAGE_1_INTEGRATIONS
    while deps_promotion:
        old_deps_promotion = deps_promotion
        deps_promotion = set()

        for domain in old_deps_promotion:
            if domain not in domains_to_setup or domain in stage_1_domains:
                continue

            stage_1_domains.add(domain)

            if (dep_itg := integration_cache.get(domain)) is None:
                continue

            deps_promotion.update(dep_itg.all_dependencies)

    stage_2_domains = (
        domains_to_setup
        - logging_domains
        - frontend_domains
        - recorder_domains
        - debuggers
        - stage_1_domains
    )

    # Enables after dependencies when setting up stage 1 domains
    async_set_domains_to_be_loaded(hass, stage_1_domains)

    # Start setup
    if stage_1_domains:
        _LOGGER.info("Setting up stage 1: %s", stage_1_domains)
        try:
            async with hass.timeout.async_timeout(
                STAGE_1_TIMEOUT, cool_down=COOLDOWN_TIME
            ):
                await async_setup_multi_components(hass, stage_1_domains, config)
        except asyncio.TimeoutError:
            _LOGGER.warning("Setup timed out for stage 1 - moving forward")

    # Add after dependencies when setting up stage 2 domains
    async_set_domains_to_be_loaded(hass, stage_2_domains)

    if stage_2_domains:
        _LOGGER.info("Setting up stage 2: %s", stage_2_domains)
        try:
            async with hass.timeout.async_timeout(
                STAGE_2_TIMEOUT, cool_down=COOLDOWN_TIME
            ):
                await async_setup_multi_components(hass, stage_2_domains, config)
        except asyncio.TimeoutError:
            _LOGGER.warning("Setup timed out for stage 2 - moving forward")

    # Wrap up startup
    _LOGGER.debug("Waiting for startup to wrap up")
    try:
        async with hass.timeout.async_timeout(WRAP_UP_TIMEOUT, cool_down=COOLDOWN_TIME):
            await hass.async_block_till_done()
    except asyncio.TimeoutError:
        _LOGGER.warning("Setup timed out for bootstrap - moving forward")

    watch_task.cancel()
    async_dispatcher_send(hass, SIGNAL_BOOTSTRAP_INTEGRATIONS, {})

    _LOGGER.debug(
        "Integration setup times: %s",
        {
            integration: timedelta.total_seconds()
            for integration, timedelta in sorted(
                setup_time.items(), key=lambda item: item[1].total_seconds()
            )
        },
    )<|MERGE_RESOLUTION|>--- conflicted
+++ resolved
@@ -351,14 +351,8 @@
 
     This method must be run in the event loop.
     """
-<<<<<<< HEAD
     fmt = "%(threadName)s:%(name)s %(message)s"
     datefmt = "%Y-%m-%d %H:%M:%S"
-=======
-    fmt = (
-        "%(asctime)s.%(msecs)03d %(levelname)s (%(threadName)s) [%(name)s] %(message)s"
-    )
->>>>>>> bba2734a
 
     if not log_no_color:
         try:
