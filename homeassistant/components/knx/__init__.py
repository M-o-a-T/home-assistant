--- conflicted
+++ resolved
@@ -242,17 +242,10 @@
         knx_module = KNXModule(hass, config, entry)
         await knx_module.start()
     except XKNXException as ex:
-<<<<<<< HEAD
-        _LOGGER.exception("Could not connect to KNX interface: %s", ex)
-        hass.components.persistent_notification.async_create(
-            f"Could not connect to KNX interface: <br><b>{ex}</b>", title="KNX"
-        )
-=======
         raise ConfigEntryNotReady from ex
 
     hass.data[DATA_KNX_CONFIG] = config
     hass.data[DOMAIN] = knx_module
->>>>>>> b7b82b1e
 
     if CONF_KNX_EXPOSE in config:
         for expose_config in config[CONF_KNX_EXPOSE]:
