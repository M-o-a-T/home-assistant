--- conflicted
+++ resolved
@@ -1,16 +1,16 @@
 """Config flow for MQTT."""
 from __future__ import annotations
+
+from collections import OrderedDict
+import queue
+import paho.mqtt.client as mqtt
 
 from collections import OrderedDict
 from collections.abc import Callable
 import queue
-<<<<<<< HEAD
-import paho.mqtt.client as mqtt
-=======
 from ssl import PROTOCOL_TLS, SSLContext, SSLError
 from types import MappingProxyType
 from typing import Any
->>>>>>> b7b82b1e
 
 from cryptography.hazmat.primitives.serialization import load_pem_private_key
 from cryptography.x509 import load_pem_x509_certificate
@@ -452,12 +452,6 @@
         )
 
 
-<<<<<<< HEAD
-def try_connection(broker, port, username, password, protocol=mqtt.MQTTv311):
-    """Test if we can connect to an MQTT broker."""
-    # pylint: disable=import-outside-toplevel
-    import paho.mqtt.client as mqtt
-=======
 async def async_get_broker_settings(
     hass: HomeAssistant,
     fields: OrderedDict[Any, Any],
@@ -500,7 +494,6 @@
         client_key: str | None = (
             config.get(CONF_CLIENT_KEY) if user_input.get(SET_CLIENT_CERT) else None
         )
->>>>>>> b7b82b1e
 
         # Prepare entry update with uploaded files
         validated_user_input.update(user_input)
