--- conflicted
+++ resolved
@@ -4,19 +4,10 @@
 
 import asyncio
 from collections import OrderedDict
-<<<<<<< HEAD
 import queue
-import paho.mqtt.client as mqtt
 
 from collections import OrderedDict
 from collections.abc import Callable
-=======
-from collections.abc import Callable, Mapping
-from copy import deepcopy
-from dataclasses import dataclass
-from enum import IntEnum
-import logging
->>>>>>> 0b0a239e
 import queue
 from ssl import PROTOCOL_TLS_CLIENT, SSLContext, SSLError
 from types import MappingProxyType
