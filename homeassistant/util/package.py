--- conflicted
+++ resolved
@@ -44,25 +44,10 @@
     Returns False when the package is not installed or doesn't meet req.
     """
     try:
-<<<<<<< HEAD
-        distribution(package)
-        return True
-    except (IndexError, PackageNotFoundError):
-        try:
-            req = Requirement(package)
-        except InvalidRequirement:
-            # This is a zip file. We no longer use this in Home Assistant,
-            # leaving it in for custom components.
-            req = Requirement(urlparse(package).fragment)
-    except ValueError:
-        # This is a zip file. We no longer use this in Home Assistant,
-        # leaving it in for custom components.
-=======
         req = Requirement(requirement_str)
     except InvalidRequirement:
         _LOGGER.error("Invalid requirement '%s'", requirement_str)
         return False
->>>>>>> 40010620
 
     try:
         if (installed_version := version(req.name)) is None:
