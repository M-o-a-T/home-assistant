"""
Core components of Home Assistant.

Home Assistant is a Home Automation framework for observing the state
of entities and react to changes.
"""
# pylint: disable=unused-import, too-many-lines
import trio
import asyncio
import enum
import logging
import os
import pathlib
import re
import sys
import threading
from time import monotonic

from types import MappingProxyType
from typing import Optional, Any, Callable, List, TypeVar, Dict  # NOQA

from async_timeout import timeout
import voluptuous as vol
from voluptuous.humanize import humanize_error
from trio_asyncio import TrioExecutor

from homeassistant.const import (
    ATTR_DOMAIN, ATTR_FRIENDLY_NAME, ATTR_NOW, ATTR_SERVICE,
    ATTR_SERVICE_CALL_ID, ATTR_SERVICE_DATA, EVENT_CALL_SERVICE,
    EVENT_HOMEASSISTANT_START, EVENT_HOMEASSISTANT_STOP,
    EVENT_SERVICE_EXECUTED, EVENT_SERVICE_REGISTERED, EVENT_STATE_CHANGED,
    EVENT_TIME_CHANGED, MATCH_ALL, EVENT_HOMEASSISTANT_CLOSE,
    EVENT_SERVICE_REMOVED, __version__)
from homeassistant import loader
from homeassistant.exceptions import (
    HomeAssistantError, InvalidEntityFormatError, InvalidStateError)
from homeassistant.util.async_ import (
    run_coroutine_threadsafe, run_callback_threadsafe,
    fire_coroutine_threadsafe)
import homeassistant.util as util
import homeassistant.util.dt as dt_util
import homeassistant.util.location as location
from homeassistant.util.unit_system import UnitSystem, METRIC_SYSTEM  # NOQA

T = TypeVar('T')

DOMAIN = 'homeassistant'

# How long we wait for the result of a service call
SERVICE_CALL_LIMIT = 10  # seconds

# Pattern for validating entity IDs (format: <domain>.<entity>)
ENTITY_ID_PATTERN = re.compile(r"^(\w+)\.(\w+)$")

# How long to wait till things that run on startup have to finish.
TIMEOUT_EVENT_START = 15

_LOGGER = logging.getLogger(__name__)


def split_entity_id(entity_id: str) -> List[str]:
    """Split a state entity_id into domain, object_id."""
    return entity_id.split(".", 1)


def valid_entity_id(entity_id: str) -> bool:
    """Test if an entity ID is a valid format."""
    return ENTITY_ID_PATTERN.match(entity_id) is not None


def valid_state(state: str) -> bool:
    """Test if a state is valid."""
    return len(state) < 256


def callback(func: Callable[..., T]) -> Callable[..., T]:
    """Annotation to mark method as safe to call from within the event loop."""
    setattr(func, '_hass_callback', True)
    return func


def is_callback(func: Callable[..., Any]) -> bool:
    """Check if function is safe to be called in the event loop."""
    return getattr(func, '_hass_callback', False) is True


@callback
def async_loop_exception_handler(loop, context):
    """Handle all exception inside the core loop."""
    kwargs = {}
    exception = context.get('exception')
    if exception:
        kwargs['exc_info'] = (type(exception), exception,
                              exception.__traceback__)

    _LOGGER.error("Error doing job: %s", context['message'], **kwargs)


class CoreState(enum.Enum):
    """Represent the current state of Home Assistant."""

    not_running = 'NOT_RUNNING'
    starting = 'STARTING'
    running = 'RUNNING'
    stopping = 'STOPPING'

    def __str__(self) -> str:
        """Return the event."""
        return self.value


class HomeAssistant(object):
    """Root object of the Home Assistant home automation."""

    def __init__(self, loop=None, nursery=None):
        """Initialize new Home Assistant object."""
        self.loop = loop or asyncio.get_running_loop()
        self.nursery = nursery

        executor_opts = {'max_workers': None}
        if sys.version_info[:2] >= (3, 6):
            executor_opts['thread_name_prefix'] = 'SyncWorker'

        self._stopped = trio.Event()
        self.executor = TrioExecutor(**executor_opts)
        self.loop.set_default_executor(self.executor)
        self.loop.set_exception_handler(async_loop_exception_handler)
        self._pending_tasks = []
        self._track_task = True
        self.bus = EventBus(self)
        self.services = ServiceRegistry(self)
        self.states = StateMachine(self.bus, self.loop)
        self.config = Config()  # type: Config
        self.components = loader.Components(self)
        self.helpers = loader.Helpers(self)
        # This is a dictionary that any component can store any data on.
        self.data = {}
        self.state = CoreState.not_running
        self.exit_code = None
        self.config_entries = None

    @property
    def is_running(self) -> bool:
        """Return if Home Assistant is running."""
        return self.state in (CoreState.starting, CoreState.running)

<<<<<<< HEAD
    def start(self) -> None:
        """Start home assistant.

        Note: This function is only used for testing.
        """
=======
    def start(self) -> int:
        """Start home assistant."""
>>>>>>> 07255a29
        # Register the async start
        fire_coroutine_threadsafe(self.async_start(), self.loop)

        # Run forever and catch keyboard interrupt
        try:
            # Block until stopped
            _LOGGER.info("Starting Home Assistant core loop")
            self.loop.run_forever()
        except KeyboardInterrupt:
            self.loop.call_soon_threadsafe(
                self.loop.create_task, self.async_stop())
            self.loop.run_forever()
        finally:
            self.loop.close()
        return self.exit_code

    async def async_start(self):
        """Finalize startup from inside the event loop.

        This method is a coroutine.
        """
        _LOGGER.info("Starting Home Assistant")
        self.state = CoreState.starting

        # pylint: disable=protected-access
        self.loop._thread_ident = threading.get_ident()
        self.bus.async_fire(EVENT_HOMEASSISTANT_START)

        try:
            # Only block for EVENT_HOMEASSISTANT_START listener
            self.async_stop_track_tasks()
            with timeout(TIMEOUT_EVENT_START, loop=self.loop):
                await self.async_block_till_done()
        except asyncio.TimeoutError:
            _LOGGER.warning(
                'Something is blocking Home Assistant from wrapping up the '
                'start up phase. We\'re going to continue anyway. Please '
                'report the following info at http://bit.ly/2ogP58T : %s',
                ', '.join(self.config.components))

        # Allow automations to set up the start triggers before changing state
        await asyncio.sleep(0, loop=self.loop)
        self.state = CoreState.running
        _async_create_timer(self)

    def add_job(self, target: Callable[..., None], *args: Any) -> None:
        """Add job to the executor pool.

        target: target to call.
        args: parameters for method to call.
        """
        if target is None:
            raise ValueError("Don't call add_job with None")
        self.loop.call_soon_threadsafe(self.async_add_job, target, *args)

    @callback
    def async_add_job(
            self,
            target: Callable[..., Any],
            *args: Any) -> Optional[asyncio.tasks.Task]:
        """Add a job from within the eventloop.

        This method must be run in the event loop.

        target: target to call.
        args: parameters for method to call.
        """
        task = None

        if asyncio.iscoroutine(target):
            task = self.loop.create_task(target)
        elif is_callback(target):
            self.loop.call_soon(target, *args)
        elif asyncio.iscoroutinefunction(target):
            task = self.loop.create_task(target(*args))
        else:
            task = self.loop.run_in_executor(None, target, *args)

        # If a task is scheduled
        if self._track_task and task is not None:
            self._pending_tasks.append(task)

        return task

    @callback
    def async_track_tasks(self):
        """Track tasks so you can wait for all tasks to be done."""
        self._track_task = True

    @callback
    def async_stop_track_tasks(self):
        """Stop track tasks so you can't wait for all tasks to be done."""
        self._track_task = False

    @callback
    def async_run_job(self, target: Callable[..., None], *args: Any) -> None:
        """Run a job from within the event loop.

        This method must be run in the event loop.

        target: target to call.
        args: parameters for method to call.
        """
        if not asyncio.iscoroutine(target) and is_callback(target):
            target(*args)
        else:
            self.async_add_job(target, *args)

    def block_till_done(self) -> None:
        """Block till all pending work is done."""
        run_coroutine_threadsafe(
            self.async_block_till_done(), loop=self.loop).result()

    async def async_block_till_done(self):
        """Block till all pending work is done."""
        # To flush out any call_soon_threadsafe
        loop = self.loop

        await loop.run_trio(loop.synchronize)

        while self._pending_tasks:
            pending = [task for task in self._pending_tasks
                       if not task.done()]
            self._pending_tasks.clear()
            if pending:
                await asyncio.wait(pending, loop=loop)
            await loop.run_trio(loop.synchronize)

    def stop(self) -> None:
        """Stop Home Assistant and shuts down all threads."""
        fire_coroutine_threadsafe(self.async_stop(), self.loop)

    async def async_stop(self, exit_code=0) -> None:
        """Stop Home Assistant and shuts down all threads.

        This method is a coroutine.
        """
        # stage 1
        self.state = CoreState.stopping
        self.async_track_tasks()
        self.bus.async_fire(EVENT_HOMEASSISTANT_STOP)
        await self.async_block_till_done()

        # stage 2
        self.state = CoreState.not_running
        self.bus.async_fire(EVENT_HOMEASSISTANT_CLOSE)
        await self.async_block_till_done()
        self.executor.shutdown()

        if self.nursery is None:
            self.loop.stop()
        else:
            self.nursery.cancel_scope.cancel()

        self.exit_code = exit_code


class EventOrigin(enum.Enum):
    """Represent the origin of an event."""

    local = 'LOCAL'
    remote = 'REMOTE'

    def __str__(self):
        """Return the event."""
        return self.value


class Event(object):
    """Representation of an event within the bus."""

    __slots__ = ['event_type', 'data', 'origin', 'time_fired']

    def __init__(self, event_type, data=None, origin=EventOrigin.local,
                 time_fired=None):
        """Initialize a new event."""
        self.event_type = event_type
        self.data = data or {}
        self.origin = origin
        self.time_fired = time_fired or dt_util.utcnow()

    def as_dict(self):
        """Create a dict representation of this Event.

        Async friendly.
        """
        return {
            'event_type': self.event_type,
            'data': dict(self.data),
            'origin': str(self.origin),
            'time_fired': self.time_fired,
        }

    def __repr__(self):
        """Return the representation."""
        # pylint: disable=maybe-no-member
        if self.data:
            return "<Event {}[{}]: {}>".format(
                self.event_type, str(self.origin)[0],
                util.repr_helper(self.data))

        return "<Event {}[{}]>".format(self.event_type,
                                       str(self.origin)[0])

    def __eq__(self, other):
        """Return the comparison."""
        return (self.__class__ == other.__class__ and
                self.event_type == other.event_type and
                self.data == other.data and
                self.origin == other.origin and
                self.time_fired == other.time_fired)


class EventBus(object):
    """Allow the firing of and listening for events."""

    def __init__(self, hass: HomeAssistant) -> None:
        """Initialize a new event bus."""
        self._listeners = {}  # type: Dict[str, List[Callable]]
        self._hass = hass

    @callback
    def async_listeners(self):
        """Return dictionary with events and the number of listeners.

        This method must be run in the event loop.
        """
        return {key: len(self._listeners[key])
                for key in self._listeners}

    @property
    def listeners(self):
        """Return dictionary with events and the number of listeners."""
        return run_callback_threadsafe(
            self._hass.loop, self.async_listeners
        ).result()

    def fire(self, event_type: str, event_data=None, origin=EventOrigin.local):
        """Fire an event."""
        self._hass.loop.call_soon_threadsafe(
            self.async_fire, event_type, event_data, origin)

    @callback
    def async_fire(self, event_type: str, event_data=None,
                   origin=EventOrigin.local):
        """Fire an event.

        This method must be run in the event loop.
        """
        listeners = self._listeners.get(event_type, [])

        # EVENT_HOMEASSISTANT_CLOSE should go only to his listeners
        match_all_listeners = self._listeners.get(MATCH_ALL)
        if (match_all_listeners is not None and
                event_type != EVENT_HOMEASSISTANT_CLOSE):
            listeners = match_all_listeners + listeners

        event = Event(event_type, event_data, origin)

        if event_type != EVENT_TIME_CHANGED:
            _LOGGER.info("Bus:Handling %s", event)

        if not listeners:
            return

        for func in listeners:
            self._hass.async_add_job(func, event)

    def listen(self, event_type, listener):
        """Listen for all events or events of a specific type.

        To listen to all events specify the constant ``MATCH_ALL``
        as event_type.
        """
        async_remove_listener = run_callback_threadsafe(
            self._hass.loop, self.async_listen, event_type, listener).result()

        def remove_listener():
            """Remove the listener."""
            run_callback_threadsafe(
                self._hass.loop, async_remove_listener).result()

        return remove_listener

    @callback
    def async_listen(self, event_type, listener):
        """Listen for all events or events of a specific type.

        To listen to all events specify the constant ``MATCH_ALL``
        as event_type.

        This method must be run in the event loop.
        """
        if event_type in self._listeners:
            self._listeners[event_type].append(listener)
        else:
            self._listeners[event_type] = [listener]

        def remove_listener():
            """Remove the listener."""
            self._async_remove_listener(event_type, listener)

        return remove_listener

    def listen_once(self, event_type, listener):
        """Listen once for event of a specific type.

        To listen to all events specify the constant ``MATCH_ALL``
        as event_type.

        Returns function to unsubscribe the listener.
        """
        async_remove_listener = run_callback_threadsafe(
            self._hass.loop, self.async_listen_once, event_type, listener,
        ).result()

        def remove_listener():
            """Remove the listener."""
            run_callback_threadsafe(
                self._hass.loop, async_remove_listener).result()

        return remove_listener

    @callback
    def async_listen_once(self, event_type, listener):
        """Listen once for event of a specific type.

        To listen to all events specify the constant ``MATCH_ALL``
        as event_type.

        Returns registered listener that can be used with remove_listener.

        This method must be run in the event loop.
        """
        @callback
        def onetime_listener(event):
            """Remove listener from eventbus and then fire listener."""
            if hasattr(onetime_listener, 'run'):
                return
            # Set variable so that we will never run twice.
            # Because the event bus loop might have async_fire queued multiple
            # times, its possible this listener may already be lined up
            # multiple times as well.
            # This will make sure the second time it does nothing.
            setattr(onetime_listener, 'run', True)
            self._async_remove_listener(event_type, onetime_listener)
            self._hass.async_run_job(listener, event)

        return self.async_listen(event_type, onetime_listener)

    @callback
    def _async_remove_listener(self, event_type, listener):
        """Remove a listener of a specific event_type.

        This method must be run in the event loop.
        """
        try:
            self._listeners[event_type].remove(listener)

            # delete event_type list if empty
            if not self._listeners[event_type]:
                self._listeners.pop(event_type)
        except (KeyError, ValueError):
            # KeyError is key event_type listener did not exist
            # ValueError if listener did not exist within event_type
            _LOGGER.warning("Unable to remove unknown listener %s", listener)


class State(object):
    """Object to represent a state within the state machine.

    entity_id: the entity that is represented.
    state: the state of the entity
    attributes: extra information on entity and state
    last_changed: last time the state was changed, not the attributes.
    last_updated: last time this object was updated.
    """

    __slots__ = ['entity_id', 'state', 'attributes',
                 'last_changed', 'last_updated']

    def __init__(self, entity_id, state, attributes=None, last_changed=None,
                 last_updated=None):
        """Initialize a new state."""
        state = str(state)

        if not valid_entity_id(entity_id):
            raise InvalidEntityFormatError((
                "Invalid entity id encountered: {}. "
                "Format should be <domain>.<object_id>").format(entity_id))

        if not valid_state(state):
            raise InvalidStateError((
                "Invalid state encountered for entity id: {}. "
                "State max length is 255 characters.").format(entity_id))

        self.entity_id = entity_id.lower()
        self.state = state
        self.attributes = MappingProxyType(attributes or {})
        self.last_updated = last_updated or dt_util.utcnow()
        self.last_changed = last_changed or self.last_updated

    @property
    def domain(self):
        """Domain of this state."""
        return split_entity_id(self.entity_id)[0]

    @property
    def object_id(self):
        """Object id of this state."""
        return split_entity_id(self.entity_id)[1]

    @property
    def name(self):
        """Name of this state."""
        return (
            self.attributes.get(ATTR_FRIENDLY_NAME) or
            self.object_id.replace('_', ' '))

    def as_dict(self):
        """Return a dict representation of the State.

        Async friendly.

        To be used for JSON serialization.
        Ensures: state == State.from_dict(state.as_dict())
        """
        return {'entity_id': self.entity_id,
                'state': self.state,
                'attributes': dict(self.attributes),
                'last_changed': self.last_changed,
                'last_updated': self.last_updated}

    @classmethod
    def from_dict(cls, json_dict):
        """Initialize a state from a dict.

        Async friendly.

        Ensures: state == State.from_json_dict(state.to_json_dict())
        """
        if not (json_dict and 'entity_id' in json_dict and
                'state' in json_dict):
            return None

        last_changed = json_dict.get('last_changed')

        if isinstance(last_changed, str):
            last_changed = dt_util.parse_datetime(last_changed)

        last_updated = json_dict.get('last_updated')

        if isinstance(last_updated, str):
            last_updated = dt_util.parse_datetime(last_updated)

        return cls(json_dict['entity_id'], json_dict['state'],
                   json_dict.get('attributes'), last_changed, last_updated)

    def __eq__(self, other):
        """Return the comparison of the state."""
        return (self.__class__ == other.__class__ and
                self.entity_id == other.entity_id and
                self.state == other.state and
                self.attributes == other.attributes)

    def __repr__(self):
        """Return the representation of the states."""
        attr = "; {}".format(util.repr_helper(self.attributes)) \
               if self.attributes else ""

        return "<state {}={}{} @ {}>".format(
            self.entity_id, self.state, attr,
            dt_util.as_local(self.last_changed).isoformat())


class StateMachine(object):
    """Helper class that tracks the state of different entities."""

    def __init__(self, bus, loop):
        """Initialize state machine."""
        self._states = {}
        self._bus = bus
        self._loop = loop

    def entity_ids(self, domain_filter=None):
        """List of entity ids that are being tracked."""
        future = run_callback_threadsafe(
            self._loop, self.async_entity_ids, domain_filter
        )
        return future.result()

    @callback
    def async_entity_ids(self, domain_filter=None):
        """List of entity ids that are being tracked.

        This method must be run in the event loop.
        """
        if domain_filter is None:
            return list(self._states.keys())

        domain_filter = domain_filter.lower()

        return [state.entity_id for state in self._states.values()
                if state.domain == domain_filter]

    def all(self):
        """Create a list of all states."""
        return run_callback_threadsafe(self._loop, self.async_all).result()

    @callback
    def async_all(self):
        """Create a list of all states.

        This method must be run in the event loop.
        """
        return list(self._states.values())

    def get(self, entity_id):
        """Retrieve state of entity_id or None if not found.

        Async friendly.
        """
        return self._states.get(entity_id.lower())

    def is_state(self, entity_id, state):
        """Test if entity exists and is specified state.

        Async friendly.
        """
        state_obj = self.get(entity_id)
        return state_obj is not None and state_obj.state == state

    def remove(self, entity_id):
        """Remove the state of an entity.

        Returns boolean to indicate if an entity was removed.
        """
        return run_callback_threadsafe(
            self._loop, self.async_remove, entity_id).result()

    @callback
    def async_remove(self, entity_id):
        """Remove the state of an entity.

        Returns boolean to indicate if an entity was removed.

        This method must be run in the event loop.
        """
        entity_id = entity_id.lower()
        old_state = self._states.pop(entity_id, None)

        if old_state is None:
            return False

        self._bus.async_fire(EVENT_STATE_CHANGED, {
            'entity_id': entity_id,
            'old_state': old_state,
            'new_state': None,
        })
        return True

    def set(self, entity_id, new_state, attributes=None, force_update=False):
        """Set the state of an entity, add entity if it does not exist.

        Attributes is an optional dict to specify attributes of this state.

        If you just update the attributes and not the state, last changed will
        not be affected.
        """
        run_callback_threadsafe(
            self._loop,
            self.async_set, entity_id, new_state, attributes, force_update,
        ).result()

    @callback
    def async_set(self, entity_id, new_state, attributes=None,
                  force_update=False):
        """Set the state of an entity, add entity if it does not exist.

        Attributes is an optional dict to specify attributes of this state.

        If you just update the attributes and not the state, last changed will
        not be affected.

        This method must be run in the event loop.
        """
        entity_id = entity_id.lower()
        new_state = str(new_state)
        attributes = attributes or {}
        old_state = self._states.get(entity_id)
        is_existing = old_state is not None
        same_state = (is_existing and old_state.state == new_state and
                      not force_update)
        same_attr = is_existing and old_state.attributes == attributes

        if same_state and same_attr:
            return

        last_changed = old_state.last_changed if same_state else None
        state = State(entity_id, new_state, attributes, last_changed)
        self._states[entity_id] = state
        self._bus.async_fire(EVENT_STATE_CHANGED, {
            'entity_id': entity_id,
            'old_state': old_state,
            'new_state': state,
        })


class Service(object):
    """Representation of a callable service."""

    __slots__ = ['func', 'schema', 'is_callback', 'is_coroutinefunction']

    def __init__(self, func, schema):
        """Initialize a service."""
        self.func = func
        self.schema = schema
        self.is_callback = is_callback(func)
        self.is_coroutinefunction = asyncio.iscoroutinefunction(func)


class ServiceCall(object):
    """Representation of a call to a service."""

    __slots__ = ['domain', 'service', 'data', 'call_id']

    def __init__(self, domain, service, data=None, call_id=None):
        """Initialize a service call."""
        self.domain = domain.lower()
        self.service = service.lower()
        self.data = MappingProxyType(data or {})
        self.call_id = call_id

    def __repr__(self):
        """Return the representation of the service."""
        if self.data:
            return "<ServiceCall {}.{}: {}>".format(
                self.domain, self.service, util.repr_helper(self.data))

        return "<ServiceCall {}.{}>".format(self.domain, self.service)


class ServiceRegistry(object):
    """Offer the services over the eventbus."""

    def __init__(self, hass):
        """Initialize a service registry."""
        self._services = {}
        self._hass = hass
        self._async_unsub_call_event = None

        def _gen_unique_id():
            cur_id = 1
            while True:
                yield '{}-{}'.format(id(self), cur_id)
                cur_id += 1

        gen = _gen_unique_id()
        self._generate_unique_id = lambda: next(gen)

    @property
    def services(self):
        """Return dictionary with per domain a list of available services."""
        return run_callback_threadsafe(
            self._hass.loop, self.async_services,
        ).result()

    @callback
    def async_services(self):
        """Return dictionary with per domain a list of available services.

        This method must be run in the event loop.
        """
        return {domain: self._services[domain].copy()
                for domain in self._services}

    def has_service(self, domain, service):
        """Test if specified service exists.

        Async friendly.
        """
        return service.lower() in self._services.get(domain.lower(), [])

    def register(self, domain, service, service_func, schema=None):
        """
        Register a service.

        Schema is called to coerce and validate the service data.
        """
        run_callback_threadsafe(
            self._hass.loop,
            self.async_register, domain, service, service_func, schema
        ).result()

    @callback
    def async_register(self, domain, service, service_func, schema=None):
        """
        Register a service.

        Schema is called to coerce and validate the service data.

        This method must be run in the event loop.
        """
        domain = domain.lower()
        service = service.lower()
        service_obj = Service(service_func, schema)

        if domain in self._services:
            self._services[domain][service] = service_obj
        else:
            self._services[domain] = {service: service_obj}

        if self._async_unsub_call_event is None:
            self._async_unsub_call_event = self._hass.bus.async_listen(
                EVENT_CALL_SERVICE, self._event_to_service_call)

        self._hass.bus.async_fire(
            EVENT_SERVICE_REGISTERED,
            {ATTR_DOMAIN: domain, ATTR_SERVICE: service}
        )

    def remove(self, domain, service):
        """Remove a registered service from service handler."""
        run_callback_threadsafe(
            self._hass.loop, self.async_remove, domain, service).result()

    @callback
    def async_remove(self, domain, service):
        """Remove a registered service from service handler.

        This method must be run in the event loop.
        """
        domain = domain.lower()
        service = service.lower()

        if service not in self._services.get(domain, {}):
            _LOGGER.warning(
                "Unable to remove unknown service %s/%s.", domain, service)
            return

        self._services[domain].pop(service)

        self._hass.bus.async_fire(
            EVENT_SERVICE_REMOVED,
            {ATTR_DOMAIN: domain, ATTR_SERVICE: service}
        )

    def call(self, domain, service, service_data=None, blocking=False):
        """
        Call a service.

        Specify blocking=True to wait till service is executed.
        Waits a maximum of SERVICE_CALL_LIMIT.

        If blocking = True, will return boolean if service executed
        successfully within SERVICE_CALL_LIMIT.

        This method will fire an event to call the service.
        This event will be picked up by this ServiceRegistry and any
        other ServiceRegistry that is listening on the EventBus.

        Because the service is sent as an event you are not allowed to use
        the keys ATTR_DOMAIN and ATTR_SERVICE in your service_data.
        """
        return run_coroutine_threadsafe(
            self.async_call(domain, service, service_data, blocking),
            self._hass.loop
        ).result()

    async def async_call(self, domain, service, service_data=None,
                         blocking=False):
        """
        Call a service.

        Specify blocking=True to wait till service is executed.
        Waits a maximum of SERVICE_CALL_LIMIT.

        If blocking = True, will return boolean if service executed
        successfully within SERVICE_CALL_LIMIT.

        This method will fire an event to call the service.
        This event will be picked up by this ServiceRegistry and any
        other ServiceRegistry that is listening on the EventBus.

        Because the service is sent as an event you are not allowed to use
        the keys ATTR_DOMAIN and ATTR_SERVICE in your service_data.

        This method is a coroutine.
        """
        call_id = self._generate_unique_id()

        event_data = {
            ATTR_DOMAIN: domain.lower(),
            ATTR_SERVICE: service.lower(),
            ATTR_SERVICE_DATA: service_data,
            ATTR_SERVICE_CALL_ID: call_id,
        }

        if blocking:
            fut = asyncio.Future(loop=self._hass.loop)

            @callback
            def service_executed(event):
                """Handle an executed service."""
                if event.data[ATTR_SERVICE_CALL_ID] == call_id:
                    fut.set_result(True)

            unsub = self._hass.bus.async_listen(
                EVENT_SERVICE_EXECUTED, service_executed)

        self._hass.bus.async_fire(EVENT_CALL_SERVICE, event_data)

        if blocking:
            done, _ = await asyncio.wait(
                [fut], loop=self._hass.loop, timeout=SERVICE_CALL_LIMIT)
            success = bool(done)
            unsub()
            return success

    async def _event_to_service_call(self, event):
        """Handle the SERVICE_CALLED events from the EventBus."""
        service_data = event.data.get(ATTR_SERVICE_DATA) or {}
        domain = event.data.get(ATTR_DOMAIN).lower()
        service = event.data.get(ATTR_SERVICE).lower()
        call_id = event.data.get(ATTR_SERVICE_CALL_ID)

        if not self.has_service(domain, service):
            if event.origin == EventOrigin.local:
                _LOGGER.warning("Unable to find service %s/%s",
                                domain, service)
            return

        service_handler = self._services[domain][service]

        def fire_service_executed():
            """Fire service executed event."""
            if not call_id:
                return

            data = {ATTR_SERVICE_CALL_ID: call_id}

            if (service_handler.is_coroutinefunction or
                    service_handler.is_callback):
                self._hass.bus.async_fire(EVENT_SERVICE_EXECUTED, data)
            else:
                self._hass.bus.fire(EVENT_SERVICE_EXECUTED, data)

        try:
            if service_handler.schema:
                service_data = service_handler.schema(service_data)
        except vol.Invalid as ex:
            _LOGGER.error("Invalid service data for %s.%s: %s",
                          domain, service, humanize_error(service_data, ex))
            fire_service_executed()
            return

        service_call = ServiceCall(domain, service, service_data, call_id)

        try:
            if service_handler.is_callback:
                service_handler.func(service_call)
                fire_service_executed()
            elif service_handler.is_coroutinefunction:
                await service_handler.func(service_call)
                fire_service_executed()
            else:
                def execute_service():
                    """Execute a service and fires a SERVICE_EXECUTED event."""
                    service_handler.func(service_call)
                    fire_service_executed()

                await self._hass.async_add_job(execute_service)
        except Exception:  # pylint: disable=broad-except
            _LOGGER.exception('Error executing service %s', service_call)


class Config(object):
    """Configuration settings for Home Assistant."""

    def __init__(self):
        """Initialize a new config object."""
        self.latitude = None  # type: Optional[float]
        self.longitude = None  # type: Optional[float]
        self.elevation = None  # type: Optional[int]
        self.location_name = None  # type: Optional[str]
        self.time_zone = None  # type: Optional[str]
        self.units = METRIC_SYSTEM  # type: UnitSystem

        # If True, pip install is skipped for requirements on startup
        self.skip_pip = False  # type: bool

        # List of loaded components
        self.components = set()

        # Remote.API object pointing at local API
        self.api = None

        # Directory that holds the configuration
        self.config_dir = None

        # List of allowed external dirs to access
        self.whitelist_external_dirs = set()

    def distance(self, lat: float, lon: float) -> float:
        """Calculate distance from Home Assistant.

        Async friendly.
        """
        return self.units.length(
            location.distance(self.latitude, self.longitude, lat, lon), 'm')

    def path(self, *path):
        """Generate path to the file within the configuration directory.

        Async friendly.
        """
        if self.config_dir is None:
            raise HomeAssistantError("config_dir is not set")
        return os.path.join(self.config_dir, *path)

    def is_allowed_path(self, path: str) -> bool:
        """Check if the path is valid for access from outside."""
        assert path is not None

        thepath = pathlib.Path(path)
        try:
            # The file path does not have to exist (it's parent should)
            if thepath.exists():
                thepath = thepath.resolve()
            else:
                thepath = thepath.parent.resolve()
        except (FileNotFoundError, RuntimeError, PermissionError):
            return False

        for whitelisted_path in self.whitelist_external_dirs:
            try:
                thepath.relative_to(whitelisted_path)
                return True
            except ValueError:
                pass

        return False

    def as_dict(self):
        """Create a dictionary representation of this dict.

        Async friendly.
        """
        time_zone = self.time_zone or dt_util.UTC

        return {
            'latitude': self.latitude,
            'longitude': self.longitude,
            'elevation': self.elevation,
            'unit_system': self.units.as_dict(),
            'location_name': self.location_name,
            'time_zone': time_zone.zone,
            'components': self.components,
            'config_dir': self.config_dir,
            'whitelist_external_dirs': self.whitelist_external_dirs,
            'version': __version__
        }


def _async_create_timer(hass):
    """Create a timer that will start on HOMEASSISTANT_START."""
    handle = None

    @callback
    def fire_time_event(nxt):
        """Fire next time event."""
        nonlocal handle

        hass.bus.async_fire(EVENT_TIME_CHANGED,
                            {ATTR_NOW: dt_util.utcnow()})
        nxt += 1
        slp_seconds = nxt - monotonic()

        if slp_seconds < 0:
            _LOGGER.error('Timer got out of sync. Resetting')
            nxt = monotonic() + 1
            slp_seconds = 1

        handle = hass.loop.call_later(slp_seconds, fire_time_event, nxt)

    @callback
    def stop_timer(event):
        """Stop the timer."""
        if handle is not None:
            handle.cancel()

    hass.bus.async_listen_once(EVENT_HOMEASSISTANT_STOP, stop_timer)

    _LOGGER.info("Timer:starting")
    fire_time_event(monotonic())<|MERGE_RESOLUTION|>--- conflicted
+++ resolved
@@ -144,16 +144,11 @@
         """Return if Home Assistant is running."""
         return self.state in (CoreState.starting, CoreState.running)
 
-<<<<<<< HEAD
-    def start(self) -> None:
+    def start(self) -> int:
         """Start home assistant.
 
         Note: This function is only used for testing.
         """
-=======
-    def start(self) -> int:
-        """Start home assistant."""
->>>>>>> 07255a29
         # Register the async start
         fire_coroutine_threadsafe(self.async_start(), self.loop)
 
