"""
Core components of Home Assistant.

Home Assistant is a Home Automation framework for observing the state
of entities and react to changes.
"""
<<<<<<< HEAD
# pylint: disable=unused-import, too-many-lines
import trio
import asyncio
=======
import asyncio
from concurrent.futures import ThreadPoolExecutor
import datetime
>>>>>>> 28de2d6f
import enum
import logging
import os
import pathlib
import re
import sys
import threading
from time import monotonic
import uuid

from types import MappingProxyType
# pylint: disable=unused-import
from typing import (  # NOQA
    Optional, Any, Callable, List, TypeVar, Dict, Coroutine, Set,
    TYPE_CHECKING, Awaitable, Iterator)

from async_timeout import timeout
import attr
import voluptuous as vol
from voluptuous.humanize import humanize_error
from trio_asyncio import TrioExecutor

from homeassistant.const import (
    ATTR_DOMAIN, ATTR_FRIENDLY_NAME, ATTR_NOW, ATTR_SERVICE,
    ATTR_SERVICE_DATA, EVENT_CALL_SERVICE,
    EVENT_HOMEASSISTANT_START, EVENT_HOMEASSISTANT_STOP,
    EVENT_SERVICE_EXECUTED, EVENT_SERVICE_REGISTERED, EVENT_STATE_CHANGED,
    EVENT_TIME_CHANGED, MATCH_ALL, EVENT_HOMEASSISTANT_CLOSE,
    EVENT_SERVICE_REMOVED, __version__)
from homeassistant import loader
from homeassistant.exceptions import (
    HomeAssistantError, InvalidEntityFormatError, InvalidStateError)
from homeassistant.util.async_ import (
    run_coroutine_threadsafe, run_callback_threadsafe,
    fire_coroutine_threadsafe)
from homeassistant import util
import homeassistant.util.dt as dt_util
from homeassistant.util import location
from homeassistant.util.unit_system import UnitSystem, METRIC_SYSTEM  # NOQA

# Typing imports that create a circular dependency
# pylint: disable=using-constant-test
if TYPE_CHECKING:
    from homeassistant.config_entries import ConfigEntries  # noqa

# pylint: disable=invalid-name
T = TypeVar('T')
CALLABLE_T = TypeVar('CALLABLE_T', bound=Callable)
CALLBACK_TYPE = Callable[[], None]
# pylint: enable=invalid-name

DOMAIN = 'homeassistant'

# How long we wait for the result of a service call
SERVICE_CALL_LIMIT = 10  # seconds

# Pattern for validating entity IDs (format: <domain>.<entity>)
ENTITY_ID_PATTERN = re.compile(r"^(\w+)\.(\w+)$")

# How long to wait till things that run on startup have to finish.
TIMEOUT_EVENT_START = 15

_LOGGER = logging.getLogger(__name__)


def split_entity_id(entity_id: str) -> List[str]:
    """Split a state entity_id into domain, object_id."""
    return entity_id.split(".", 1)


def valid_entity_id(entity_id: str) -> bool:
    """Test if an entity ID is a valid format."""
    return ENTITY_ID_PATTERN.match(entity_id) is not None


def valid_state(state: str) -> bool:
    """Test if a state is valid."""
    return len(state) < 256


def callback(func: CALLABLE_T) -> CALLABLE_T:
    """Annotation to mark method as safe to call from within the event loop."""
    setattr(func, '_hass_callback', True)
    return func


def is_callback(func: Callable[..., Any]) -> bool:
    """Check if function is safe to be called in the event loop."""
    return getattr(func, '_hass_callback', False) is True


@callback
def async_loop_exception_handler(_: Any, context: Dict) -> None:
    """Handle all exception inside the core loop."""
    kwargs = {}
    exception = context.get('exception')
    if exception:
        kwargs['exc_info'] = (type(exception), exception,
                              exception.__traceback__)

    _LOGGER.error(  # type: ignore
        "Error doing job: %s", context['message'], **kwargs)


class CoreState(enum.Enum):
    """Represent the current state of Home Assistant."""

    not_running = 'NOT_RUNNING'
    starting = 'STARTING'
    running = 'RUNNING'
    stopping = 'STOPPING'

    def __str__(self) -> str:
        """Return the event."""
        return self.value  # type: ignore


class HomeAssistant:
    """Root object of the Home Assistant home automation."""

<<<<<<< HEAD
    def __init__(self, loop=None, nursery=None):
=======
    def __init__(
            self,
            loop: Optional[asyncio.events.AbstractEventLoop] = None) -> None:
>>>>>>> 28de2d6f
        """Initialize new Home Assistant object."""
        self.loop = loop or asyncio.get_running_loop()
        self.nursery = nursery

        executor_opts = {'max_workers': None}  # type: Dict[str, Any]
        if sys.version_info[:2] >= (3, 6):
            executor_opts['thread_name_prefix'] = 'SyncWorker'

        self._stopped = trio.Event()
        self.executor = TrioExecutor(**executor_opts)
        self.loop.set_default_executor(self.executor)
        self.loop.set_exception_handler(async_loop_exception_handler)
        self._pending_tasks = []  # type: list
        self._track_task = True
        self.bus = EventBus(self)
        self.services = ServiceRegistry(self)
        self.states = StateMachine(self.bus, self.loop)
        self.config = Config()  # type: Config
        self.components = loader.Components(self)
        self.helpers = loader.Helpers(self)
        # This is a dictionary that any component can store any data on.
        self.data = {}  # type: dict
        self.state = CoreState.not_running
        self.exit_code = 0  # type: int
        self.config_entries = None  # type: Optional[ConfigEntries]

    @property
    def is_running(self) -> bool:
        """Return if Home Assistant is running."""
        return self.state in (CoreState.starting, CoreState.running)

    def start(self) -> int:
        """Start home assistant.

        Note: This function is only used for testing.
        """
        # Register the async start
        fire_coroutine_threadsafe(self.async_start(), self.loop)

        # Run forever and catch keyboard interrupt
        try:
            # Block until stopped
            _LOGGER.info("Starting Home Assistant core loop")
            self.loop.run_forever()
        except KeyboardInterrupt:
            self.loop.call_soon_threadsafe(
                self.loop.create_task, self.async_stop())
            self.loop.run_forever()
        finally:
            self.loop.close()
        return self.exit_code

    async def async_start(self) -> None:
        """Finalize startup from inside the event loop.

        This method is a coroutine.
        """
        _LOGGER.info("Starting Home Assistant")
        self.state = CoreState.starting

        setattr(self.loop, '_thread_ident', threading.get_ident())
        self.bus.async_fire(EVENT_HOMEASSISTANT_START)

        try:
            # Only block for EVENT_HOMEASSISTANT_START listener
            self.async_stop_track_tasks()
            with timeout(TIMEOUT_EVENT_START):
                await self.async_block_till_done()
        except asyncio.TimeoutError:
            _LOGGER.warning(
                'Something is blocking Home Assistant from wrapping up the '
                'start up phase. We\'re going to continue anyway. Please '
                'report the following info at http://bit.ly/2ogP58T : %s',
                ', '.join(self.config.components))

        # Allow automations to set up the start triggers before changing state
        await asyncio.sleep(0)
        self.state = CoreState.running
        _async_create_timer(self)

    def add_job(self, target: Callable[..., None], *args: Any) -> None:
        """Add job to the executor pool.

        target: target to call.
        args: parameters for method to call.
        """
        if target is None:
            raise ValueError("Don't call add_job with None")
        self.loop.call_soon_threadsafe(self.async_add_job, target, *args)

    @callback
    def async_add_job(
            self,
            target: Callable[..., Any],
            *args: Any) -> Optional[asyncio.Future]:
        """Add a job from within the event loop.

        This method must be run in the event loop.

        target: target to call.
        args: parameters for method to call.
        """
        task = None

        if asyncio.iscoroutine(target):
            task = self.loop.create_task(target)  # type: ignore
        elif is_callback(target):
            self.loop.call_soon(target, *args)
        elif asyncio.iscoroutinefunction(target):
            task = self.loop.create_task(target(*args))
        else:
            task = self.loop.run_in_executor(  # type: ignore
                None, target, *args)

        # If a task is scheduled
        if self._track_task and task is not None:
            self._pending_tasks.append(task)

        return task

    @callback
    def async_create_task(self, target: Coroutine) -> asyncio.tasks.Task:
        """Create a task from within the eventloop.

        This method must be run in the event loop.

        target: target to call.
        """
        task = self.loop.create_task(target)  # type: asyncio.tasks.Task

        if self._track_task:
            self._pending_tasks.append(task)

        return task

    @callback
    def async_add_executor_job(
            self,
            target: Callable[..., T],
            *args: Any) -> Awaitable[T]:
        """Add an executor job from within the event loop."""
        task = self.loop.run_in_executor(
            None, target, *args)

        # If a task is scheduled
        if self._track_task:
            self._pending_tasks.append(task)

        return task

    @callback
    def async_track_tasks(self) -> None:
        """Track tasks so you can wait for all tasks to be done."""
        self._track_task = True

    @callback
    def async_stop_track_tasks(self) -> None:
        """Stop track tasks so you can't wait for all tasks to be done."""
        self._track_task = False

    @callback
    def async_run_job(self, target: Callable[..., None], *args: Any) -> None:
        """Run a job from within the event loop.

        This method must be run in the event loop.

        target: target to call.
        args: parameters for method to call.
        """
        if not asyncio.iscoroutine(target) and is_callback(target):
            target(*args)
        else:
            self.async_add_job(target, *args)

    def block_till_done(self) -> None:
        """Block till all pending work is done."""
        run_coroutine_threadsafe(
            self.async_block_till_done(), loop=self.loop).result()

    async def async_block_till_done(self) -> None:
        """Block till all pending work is done."""
        # To flush out any call_soon_threadsafe
<<<<<<< HEAD
        loop = self.loop

        await loop.run_trio(loop.synchronize)
=======
        await asyncio.sleep(0)
>>>>>>> 28de2d6f

        while self._pending_tasks:
            pending = [task for task in self._pending_tasks
                       if not task.done()]
            self._pending_tasks.clear()
            if pending:
<<<<<<< HEAD
                await asyncio.wait(pending, loop=loop)
            await loop.run_trio(loop.synchronize)
=======
                await asyncio.wait(pending)
            else:
                await asyncio.sleep(0)
>>>>>>> 28de2d6f

    def stop(self) -> None:
        """Stop Home Assistant and shuts down all threads."""
        fire_coroutine_threadsafe(self.async_stop(), self.loop)

    async def async_stop(self, exit_code: int = 0) -> None:
        """Stop Home Assistant and shuts down all threads.

        This method is a coroutine.
        """
        # stage 1
        self.state = CoreState.stopping
        self.async_track_tasks()
        self.bus.async_fire(EVENT_HOMEASSISTANT_STOP)
        await self.async_block_till_done()

        # stage 2
        self.state = CoreState.not_running
        self.bus.async_fire(EVENT_HOMEASSISTANT_CLOSE)
        await self.async_block_till_done()
        self.executor.shutdown()

        if self.nursery is None:
            self.loop.stop()
        else:
            self.nursery.cancel_scope.cancel()

        self.exit_code = exit_code


@attr.s(slots=True, frozen=True)
class Context:
    """The context that triggered something."""

    user_id = attr.ib(
        type=str,
        default=None,
    )
    id = attr.ib(
        type=str,
        default=attr.Factory(lambda: uuid.uuid4().hex),
    )

    def as_dict(self) -> dict:
        """Return a dictionary representation of the context."""
        return {
            'id': self.id,
            'user_id': self.user_id,
        }


class EventOrigin(enum.Enum):
    """Represent the origin of an event."""

    local = 'LOCAL'
    remote = 'REMOTE'

    def __str__(self) -> str:
        """Return the event."""
        return self.value  # type: ignore


class Event:
    """Representation of an event within the bus."""

    __slots__ = ['event_type', 'data', 'origin', 'time_fired', 'context']

    def __init__(self, event_type: str, data: Optional[Dict] = None,
                 origin: EventOrigin = EventOrigin.local,
                 time_fired: Optional[int] = None,
                 context: Optional[Context] = None) -> None:
        """Initialize a new event."""
        self.event_type = event_type
        self.data = data or {}
        self.origin = origin
        self.time_fired = time_fired or dt_util.utcnow()
        self.context = context or Context()

    def as_dict(self) -> Dict:
        """Create a dict representation of this Event.

        Async friendly.
        """
        return {
            'event_type': self.event_type,
            'data': dict(self.data),
            'origin': str(self.origin),
            'time_fired': self.time_fired,
            'context': self.context.as_dict()
        }

    def __repr__(self) -> str:
        """Return the representation."""
        # pylint: disable=maybe-no-member
        if self.data:
            return "<Event {}[{}]: {}>".format(
                self.event_type, str(self.origin)[0],
                util.repr_helper(self.data))

        return "<Event {}[{}]>".format(self.event_type,
                                       str(self.origin)[0])

    def __eq__(self, other: Any) -> bool:
        """Return the comparison."""
        return (self.__class__ == other.__class__ and  # type: ignore
                self.event_type == other.event_type and
                self.data == other.data and
                self.origin == other.origin and
                self.time_fired == other.time_fired)


class EventBus:
    """Allow the firing of and listening for events."""

    def __init__(self, hass: HomeAssistant) -> None:
        """Initialize a new event bus."""
        self._listeners = {}  # type: Dict[str, List[Callable]]
        self._hass = hass

    @callback
    def async_listeners(self) -> Dict[str, int]:
        """Return dictionary with events and the number of listeners.

        This method must be run in the event loop.
        """
        return {key: len(self._listeners[key])
                for key in self._listeners}

    @property
    def listeners(self) -> Dict[str, int]:
        """Return dictionary with events and the number of listeners."""
        return run_callback_threadsafe(  # type: ignore
            self._hass.loop, self.async_listeners
        ).result()

    def fire(self, event_type: str, event_data: Optional[Dict] = None,
             origin: EventOrigin = EventOrigin.local,
             context: Optional[Context] = None) -> None:
        """Fire an event."""
        self._hass.loop.call_soon_threadsafe(
            self.async_fire, event_type, event_data, origin, context)

    @callback
    def async_fire(self, event_type: str, event_data: Optional[Dict] = None,
                   origin: EventOrigin = EventOrigin.local,
                   context: Optional[Context] = None) -> None:
        """Fire an event.

        This method must be run in the event loop.
        """
        listeners = self._listeners.get(event_type, [])

        # EVENT_HOMEASSISTANT_CLOSE should go only to his listeners
        match_all_listeners = self._listeners.get(MATCH_ALL)
        if (match_all_listeners is not None and
                event_type != EVENT_HOMEASSISTANT_CLOSE):
            listeners = match_all_listeners + listeners

        event = Event(event_type, event_data, origin, None, context)

        if event_type != EVENT_TIME_CHANGED:
            _LOGGER.info("Bus:Handling %s", event)

        if not listeners:
            return

        for func in listeners:
            self._hass.async_add_job(func, event)

    def listen(
            self, event_type: str, listener: Callable) -> CALLBACK_TYPE:
        """Listen for all events or events of a specific type.

        To listen to all events specify the constant ``MATCH_ALL``
        as event_type.
        """
        async_remove_listener = run_callback_threadsafe(
            self._hass.loop, self.async_listen, event_type, listener).result()

        def remove_listener() -> None:
            """Remove the listener."""
            run_callback_threadsafe(
                self._hass.loop, async_remove_listener).result()

        return remove_listener

    @callback
    def async_listen(
            self, event_type: str, listener: Callable) -> CALLBACK_TYPE:
        """Listen for all events or events of a specific type.

        To listen to all events specify the constant ``MATCH_ALL``
        as event_type.

        This method must be run in the event loop.
        """
        if event_type in self._listeners:
            self._listeners[event_type].append(listener)
        else:
            self._listeners[event_type] = [listener]

        def remove_listener() -> None:
            """Remove the listener."""
            self._async_remove_listener(event_type, listener)

        return remove_listener

    def listen_once(
            self, event_type: str, listener: Callable) -> CALLBACK_TYPE:
        """Listen once for event of a specific type.

        To listen to all events specify the constant ``MATCH_ALL``
        as event_type.

        Returns function to unsubscribe the listener.
        """
        async_remove_listener = run_callback_threadsafe(
            self._hass.loop, self.async_listen_once, event_type, listener,
        ).result()

        def remove_listener() -> None:
            """Remove the listener."""
            run_callback_threadsafe(
                self._hass.loop, async_remove_listener).result()

        return remove_listener

    @callback
    def async_listen_once(
            self, event_type: str, listener: Callable) -> CALLBACK_TYPE:
        """Listen once for event of a specific type.

        To listen to all events specify the constant ``MATCH_ALL``
        as event_type.

        Returns registered listener that can be used with remove_listener.

        This method must be run in the event loop.
        """
        @callback
        def onetime_listener(event: Event) -> None:
            """Remove listener from event bus and then fire listener."""
            if hasattr(onetime_listener, 'run'):
                return
            # Set variable so that we will never run twice.
            # Because the event bus loop might have async_fire queued multiple
            # times, its possible this listener may already be lined up
            # multiple times as well.
            # This will make sure the second time it does nothing.
            setattr(onetime_listener, 'run', True)
            self._async_remove_listener(event_type, onetime_listener)
            self._hass.async_run_job(listener, event)

        return self.async_listen(event_type, onetime_listener)

    @callback
    def _async_remove_listener(
            self, event_type: str, listener: Callable) -> None:
        """Remove a listener of a specific event_type.

        This method must be run in the event loop.
        """
        try:
            self._listeners[event_type].remove(listener)

            # delete event_type list if empty
            if not self._listeners[event_type]:
                self._listeners.pop(event_type)
        except (KeyError, ValueError):
            # KeyError is key event_type listener did not exist
            # ValueError if listener did not exist within event_type
            _LOGGER.warning("Unable to remove unknown listener %s", listener)


class State:
    """Object to represent a state within the state machine.

    entity_id: the entity that is represented.
    state: the state of the entity
    attributes: extra information on entity and state
    last_changed: last time the state was changed, not the attributes.
    last_updated: last time this object was updated.
    context: Context in which it was created
    """

    __slots__ = ['entity_id', 'state', 'attributes',
                 'last_changed', 'last_updated', 'context']

    def __init__(self, entity_id: str, state: Any,
                 attributes: Optional[Dict] = None,
                 last_changed: Optional[datetime.datetime] = None,
                 last_updated: Optional[datetime.datetime] = None,
                 context: Optional[Context] = None) -> None:
        """Initialize a new state."""
        state = str(state)

        if not valid_entity_id(entity_id):
            raise InvalidEntityFormatError((
                "Invalid entity id encountered: {}. "
                "Format should be <domain>.<object_id>").format(entity_id))

        if not valid_state(state):
            raise InvalidStateError((
                "Invalid state encountered for entity id: {}. "
                "State max length is 255 characters.").format(entity_id))

        self.entity_id = entity_id.lower()
        self.state = state
        self.attributes = MappingProxyType(attributes or {})
        self.last_updated = last_updated or dt_util.utcnow()
        self.last_changed = last_changed or self.last_updated
        self.context = context or Context()

    @property
    def domain(self) -> str:
        """Domain of this state."""
        return split_entity_id(self.entity_id)[0]

    @property
    def object_id(self) -> str:
        """Object id of this state."""
        return split_entity_id(self.entity_id)[1]

    @property
    def name(self) -> str:
        """Name of this state."""
        return (
            self.attributes.get(ATTR_FRIENDLY_NAME) or
            self.object_id.replace('_', ' '))

    def as_dict(self) -> Dict:
        """Return a dict representation of the State.

        Async friendly.

        To be used for JSON serialization.
        Ensures: state == State.from_dict(state.as_dict())
        """
        return {'entity_id': self.entity_id,
                'state': self.state,
                'attributes': dict(self.attributes),
                'last_changed': self.last_changed,
                'last_updated': self.last_updated,
                'context': self.context.as_dict()}

    @classmethod
    def from_dict(cls, json_dict: Dict) -> Any:
        """Initialize a state from a dict.

        Async friendly.

        Ensures: state == State.from_json_dict(state.to_json_dict())
        """
        if not (json_dict and 'entity_id' in json_dict and
                'state' in json_dict):
            return None

        last_changed = json_dict.get('last_changed')

        if isinstance(last_changed, str):
            last_changed = dt_util.parse_datetime(last_changed)

        last_updated = json_dict.get('last_updated')

        if isinstance(last_updated, str):
            last_updated = dt_util.parse_datetime(last_updated)

        context = json_dict.get('context')
        if context:
            context = Context(**context)

        return cls(json_dict['entity_id'], json_dict['state'],
                   json_dict.get('attributes'), last_changed, last_updated,
                   context)

    def __eq__(self, other: Any) -> bool:
        """Return the comparison of the state."""
        return (self.__class__ == other.__class__ and  # type: ignore
                self.entity_id == other.entity_id and
                self.state == other.state and
                self.attributes == other.attributes)

    def __repr__(self) -> str:
        """Return the representation of the states."""
        attrs = "; {}".format(util.repr_helper(self.attributes)) \
            if self.attributes else ""

        return "<state {}={}{} @ {}>".format(
            self.entity_id, self.state, attrs,
            dt_util.as_local(self.last_changed).isoformat())


class StateMachine:
    """Helper class that tracks the state of different entities."""

    def __init__(self, bus: EventBus,
                 loop: asyncio.events.AbstractEventLoop) -> None:
        """Initialize state machine."""
        self._states = {}  # type: Dict[str, State]
        self._bus = bus
        self._loop = loop

    def entity_ids(self, domain_filter: Optional[str] = None)-> List[str]:
        """List of entity ids that are being tracked."""
        future = run_callback_threadsafe(
            self._loop, self.async_entity_ids, domain_filter
        )
        return future.result()  # type: ignore

    @callback
    def async_entity_ids(
            self, domain_filter: Optional[str] = None) -> List[str]:
        """List of entity ids that are being tracked.

        This method must be run in the event loop.
        """
        if domain_filter is None:
            return list(self._states.keys())

        domain_filter = domain_filter.lower()

        return [state.entity_id for state in self._states.values()
                if state.domain == domain_filter]

    def all(self)-> List[State]:
        """Create a list of all states."""
        return run_callback_threadsafe(  # type: ignore
            self._loop, self.async_all).result()

    @callback
    def async_all(self)-> List[State]:
        """Create a list of all states.

        This method must be run in the event loop.
        """
        return list(self._states.values())

    def get(self, entity_id: str) -> Optional[State]:
        """Retrieve state of entity_id or None if not found.

        Async friendly.
        """
        return self._states.get(entity_id.lower())

    def is_state(self, entity_id: str, state: State) -> bool:
        """Test if entity exists and is specified state.

        Async friendly.
        """
        state_obj = self.get(entity_id)
        return state_obj is not None and state_obj.state == state

    def remove(self, entity_id: str) -> bool:
        """Remove the state of an entity.

        Returns boolean to indicate if an entity was removed.
        """
        return run_callback_threadsafe(  # type: ignore
            self._loop, self.async_remove, entity_id).result()

    @callback
    def async_remove(self, entity_id: str) -> bool:
        """Remove the state of an entity.

        Returns boolean to indicate if an entity was removed.

        This method must be run in the event loop.
        """
        entity_id = entity_id.lower()
        old_state = self._states.pop(entity_id, None)

        if old_state is None:
            return False

        self._bus.async_fire(EVENT_STATE_CHANGED, {
            'entity_id': entity_id,
            'old_state': old_state,
            'new_state': None,
        })
        return True

    def set(self, entity_id: str, new_state: Any,
            attributes: Optional[Dict] = None,
            force_update: bool = False,
            context: Optional[Context] = None) -> None:
        """Set the state of an entity, add entity if it does not exist.

        Attributes is an optional dict to specify attributes of this state.

        If you just update the attributes and not the state, last changed will
        not be affected.
        """
        run_callback_threadsafe(
            self._loop,
            self.async_set, entity_id, new_state, attributes, force_update,
            context,
        ).result()

    @callback
    def async_set(self, entity_id: str, new_state: Any,
                  attributes: Optional[Dict] = None,
                  force_update: bool = False,
                  context: Optional[Context] = None) -> None:
        """Set the state of an entity, add entity if it does not exist.

        Attributes is an optional dict to specify attributes of this state.

        If you just update the attributes and not the state, last changed will
        not be affected.

        This method must be run in the event loop.
        """
        entity_id = entity_id.lower()
        new_state = str(new_state)
        attributes = attributes or {}
        old_state = self._states.get(entity_id)
        if old_state is None:
            same_state = False
            same_attr = False
            last_changed = None
        else:
            same_state = (old_state.state == new_state and
                          not force_update)
            same_attr = old_state.attributes == attributes
            last_changed = old_state.last_changed if same_state else None

        if same_state and same_attr:
            return

        if context is None:
            context = Context()

        state = State(entity_id, new_state, attributes, last_changed, None,
                      context)
        self._states[entity_id] = state
        self._bus.async_fire(EVENT_STATE_CHANGED, {
            'entity_id': entity_id,
            'old_state': old_state,
            'new_state': state,
        }, EventOrigin.local, context)


class Service:
    """Representation of a callable service."""

    __slots__ = ['func', 'schema', 'is_callback', 'is_coroutinefunction']

    def __init__(self, func: Callable, schema: Optional[vol.Schema],
                 context: Optional[Context] = None) -> None:
        """Initialize a service."""
        self.func = func
        self.schema = schema
        self.is_callback = is_callback(func)
        self.is_coroutinefunction = asyncio.iscoroutinefunction(func)


class ServiceCall:
    """Representation of a call to a service."""

    __slots__ = ['domain', 'service', 'data', 'context']

    def __init__(self, domain: str, service: str, data: Optional[Dict] = None,
                 context: Optional[Context] = None) -> None:
        """Initialize a service call."""
        self.domain = domain.lower()
        self.service = service.lower()
        self.data = MappingProxyType(data or {})
        self.context = context or Context()

    def __repr__(self) -> str:
        """Return the representation of the service."""
        if self.data:
            return "<ServiceCall {}.{} (c:{}): {}>".format(
                self.domain, self.service, self.context.id,
                util.repr_helper(self.data))

        return "<ServiceCall {}.{} (c:{})>".format(
            self.domain, self.service, self.context.id)


class ServiceRegistry:
    """Offer the services over the eventbus."""

    def __init__(self, hass: HomeAssistant) -> None:
        """Initialize a service registry."""
        self._services = {}  # type: Dict[str, Dict[str, Service]]
        self._hass = hass
        self._async_unsub_call_event = None  # type: Optional[CALLBACK_TYPE]

    @property
    def services(self) -> Dict[str, Dict[str, Service]]:
        """Return dictionary with per domain a list of available services."""
        return run_callback_threadsafe(  # type: ignore
            self._hass.loop, self.async_services,
        ).result()

    @callback
    def async_services(self) -> Dict[str, Dict[str, Service]]:
        """Return dictionary with per domain a list of available services.

        This method must be run in the event loop.
        """
        return {domain: self._services[domain].copy()
                for domain in self._services}

    def has_service(self, domain: str, service: str) -> bool:
        """Test if specified service exists.

        Async friendly.
        """
        return service.lower() in self._services.get(domain.lower(), [])

    def register(self, domain: str, service: str, service_func: Callable,
                 schema: Optional[vol.Schema] = None) -> None:
        """
        Register a service.

        Schema is called to coerce and validate the service data.
        """
        run_callback_threadsafe(
            self._hass.loop,
            self.async_register, domain, service, service_func, schema
        ).result()

    @callback
    def async_register(self, domain: str, service: str, service_func: Callable,
                       schema: Optional[vol.Schema] = None) -> None:
        """
        Register a service.

        Schema is called to coerce and validate the service data.

        This method must be run in the event loop.
        """
        domain = domain.lower()
        service = service.lower()
        service_obj = Service(service_func, schema)

        if domain in self._services:
            self._services[domain][service] = service_obj
        else:
            self._services[domain] = {service: service_obj}

        if self._async_unsub_call_event is None:
            self._async_unsub_call_event = self._hass.bus.async_listen(
                EVENT_CALL_SERVICE, self._event_to_service_call)

        self._hass.bus.async_fire(
            EVENT_SERVICE_REGISTERED,
            {ATTR_DOMAIN: domain, ATTR_SERVICE: service}
        )

    def remove(self, domain: str, service: str) -> None:
        """Remove a registered service from service handler."""
        run_callback_threadsafe(
            self._hass.loop, self.async_remove, domain, service).result()

    @callback
    def async_remove(self, domain: str, service: str) -> None:
        """Remove a registered service from service handler.

        This method must be run in the event loop.
        """
        domain = domain.lower()
        service = service.lower()

        if service not in self._services.get(domain, {}):
            _LOGGER.warning(
                "Unable to remove unknown service %s/%s.", domain, service)
            return

        self._services[domain].pop(service)

        self._hass.bus.async_fire(
            EVENT_SERVICE_REMOVED,
            {ATTR_DOMAIN: domain, ATTR_SERVICE: service}
        )

    def call(self, domain: str, service: str,
             service_data: Optional[Dict] = None,
             blocking: bool = False,
             context: Optional[Context] = None) -> Optional[bool]:
        """
        Call a service.

        Specify blocking=True to wait till service is executed.
        Waits a maximum of SERVICE_CALL_LIMIT.

        If blocking = True, will return boolean if service executed
        successfully within SERVICE_CALL_LIMIT.

        This method will fire an event to call the service.
        This event will be picked up by this ServiceRegistry and any
        other ServiceRegistry that is listening on the EventBus.

        Because the service is sent as an event you are not allowed to use
        the keys ATTR_DOMAIN and ATTR_SERVICE in your service_data.
        """
        return run_coroutine_threadsafe(  # type: ignore
            self.async_call(domain, service, service_data, blocking, context),
            self._hass.loop
        ).result()

    async def async_call(self, domain: str, service: str,
                         service_data: Optional[Dict] = None,
                         blocking: bool = False,
                         context: Optional[Context] = None) -> Optional[bool]:
        """
        Call a service.

        Specify blocking=True to wait till service is executed.
        Waits a maximum of SERVICE_CALL_LIMIT.

        If blocking = True, will return boolean if service executed
        successfully within SERVICE_CALL_LIMIT.

        This method will fire an event to call the service.
        This event will be picked up by this ServiceRegistry and any
        other ServiceRegistry that is listening on the EventBus.

        Because the service is sent as an event you are not allowed to use
        the keys ATTR_DOMAIN and ATTR_SERVICE in your service_data.

        This method is a coroutine.
        """
        context = context or Context()
        event_data = {
            ATTR_DOMAIN: domain.lower(),
            ATTR_SERVICE: service.lower(),
            ATTR_SERVICE_DATA: service_data,
        }

        if not blocking:
            self._hass.bus.async_fire(
                EVENT_CALL_SERVICE, event_data, EventOrigin.local, context)
            return None

        fut = asyncio.Future()  # type: asyncio.Future

        @callback
        def service_executed(event: Event) -> None:
            """Handle an executed service."""
            if event.context == context:
                fut.set_result(True)

        unsub = self._hass.bus.async_listen(
            EVENT_SERVICE_EXECUTED, service_executed)

        self._hass.bus.async_fire(EVENT_CALL_SERVICE, event_data,
                                  EventOrigin.local, context)

        done, _ = await asyncio.wait([fut], timeout=SERVICE_CALL_LIMIT)
        success = bool(done)
        unsub()
        return success

    async def _event_to_service_call(self, event: Event) -> None:
        """Handle the SERVICE_CALLED events from the EventBus."""
        service_data = event.data.get(ATTR_SERVICE_DATA) or {}
        domain = event.data.get(ATTR_DOMAIN).lower()  # type: ignore
        service = event.data.get(ATTR_SERVICE).lower()  # type: ignore

        if not self.has_service(domain, service):
            if event.origin == EventOrigin.local:
                _LOGGER.warning("Unable to find service %s/%s",
                                domain, service)
            return

        service_handler = self._services[domain][service]

        def fire_service_executed() -> None:
            """Fire service executed event."""
            if (service_handler.is_coroutinefunction or
                    service_handler.is_callback):
                self._hass.bus.async_fire(EVENT_SERVICE_EXECUTED, {},
                                          EventOrigin.local, event.context)
            else:
                self._hass.bus.fire(EVENT_SERVICE_EXECUTED, {},
                                    EventOrigin.local, event.context)

        try:
            if service_handler.schema:
                service_data = service_handler.schema(service_data)
        except vol.Invalid as ex:
            _LOGGER.error("Invalid service data for %s.%s: %s",
                          domain, service, humanize_error(service_data, ex))
            fire_service_executed()
            return

        service_call = ServiceCall(
            domain, service, service_data, event.context)

        try:
            if service_handler.is_callback:
                service_handler.func(service_call)
                fire_service_executed()
            elif service_handler.is_coroutinefunction:
                await service_handler.func(service_call)
                fire_service_executed()
            else:
                def execute_service() -> None:
                    """Execute a service and fires a SERVICE_EXECUTED event."""
                    service_handler.func(service_call)
                    fire_service_executed()

                await self._hass.async_add_executor_job(execute_service)
        except Exception:  # pylint: disable=broad-except
            _LOGGER.exception('Error executing service %s', service_call)


class Config:
    """Configuration settings for Home Assistant."""

    def __init__(self) -> None:
        """Initialize a new config object."""
        self.latitude = None  # type: Optional[float]
        self.longitude = None  # type: Optional[float]
        self.elevation = None  # type: Optional[int]
        self.location_name = None  # type: Optional[str]
        self.time_zone = None  # type: Optional[datetime.tzinfo]
        self.units = METRIC_SYSTEM  # type: UnitSystem

        # If True, pip install is skipped for requirements on startup
        self.skip_pip = False  # type: bool

        # List of loaded components
        self.components = set()  # type: set

        # Remote.API object pointing at local API
        self.api = None

        # Directory that holds the configuration
        self.config_dir = None  # type: Optional[str]

        # List of allowed external dirs to access
        self.whitelist_external_dirs = set()  # type: Set[str]

    def distance(self, lat: float, lon: float) -> Optional[float]:
        """Calculate distance from Home Assistant.

        Async friendly.
        """
        return self.units.length(
            location.distance(self.latitude, self.longitude, lat, lon), 'm')

    def path(self, *path: str) -> str:
        """Generate path to the file within the configuration directory.

        Async friendly.
        """
        if self.config_dir is None:
            raise HomeAssistantError("config_dir is not set")
        return os.path.join(self.config_dir, *path)

    def is_allowed_path(self, path: str) -> bool:
        """Check if the path is valid for access from outside."""
        assert path is not None

        thepath = pathlib.Path(path)
        try:
            # The file path does not have to exist (it's parent should)
            if thepath.exists():
                thepath = thepath.resolve()
            else:
                thepath = thepath.parent.resolve()
        except (FileNotFoundError, RuntimeError, PermissionError):
            return False

        for whitelisted_path in self.whitelist_external_dirs:
            try:
                thepath.relative_to(whitelisted_path)
                return True
            except ValueError:
                pass

        return False

    def as_dict(self) -> Dict:
        """Create a dictionary representation of this dict.

        Async friendly.
        """
        time_zone = dt_util.UTC.zone
        if self.time_zone and getattr(self.time_zone, 'zone'):
            time_zone = getattr(self.time_zone, 'zone')

        return {
            'latitude': self.latitude,
            'longitude': self.longitude,
            'elevation': self.elevation,
            'unit_system': self.units.as_dict(),
            'location_name': self.location_name,
            'time_zone': time_zone,
            'components': self.components,
            'config_dir': self.config_dir,
            'whitelist_external_dirs': self.whitelist_external_dirs,
            'version': __version__
        }


def _async_create_timer(hass: HomeAssistant) -> None:
    """Create a timer that will start on HOMEASSISTANT_START."""
    handle = None

    @callback
    def fire_time_event(nxt: float) -> None:
        """Fire next time event."""
        nonlocal handle

        hass.bus.async_fire(EVENT_TIME_CHANGED,
                            {ATTR_NOW: dt_util.utcnow()})
        nxt += 1
        slp_seconds = nxt - monotonic()

        if slp_seconds < 0:
            _LOGGER.error('Timer got out of sync. Resetting')
            nxt = monotonic() + 1
            slp_seconds = 1

        handle = hass.loop.call_later(slp_seconds, fire_time_event, nxt)

    @callback
    def stop_timer(_: Event) -> None:
        """Stop the timer."""
        if handle is not None:
            handle.cancel()

    hass.bus.async_listen_once(EVENT_HOMEASSISTANT_STOP, stop_timer)

    _LOGGER.info("Timer:starting")
    fire_time_event(monotonic())<|MERGE_RESOLUTION|>--- conflicted
+++ resolved
@@ -4,15 +4,10 @@
 Home Assistant is a Home Automation framework for observing the state
 of entities and react to changes.
 """
-<<<<<<< HEAD
 # pylint: disable=unused-import, too-many-lines
 import trio
 import asyncio
-=======
-import asyncio
-from concurrent.futures import ThreadPoolExecutor
 import datetime
->>>>>>> 28de2d6f
 import enum
 import logging
 import os
@@ -133,16 +128,12 @@
 class HomeAssistant:
     """Root object of the Home Assistant home automation."""
 
-<<<<<<< HEAD
-    def __init__(self, loop=None, nursery=None):
-=======
     def __init__(
             self,
             loop: Optional[asyncio.events.AbstractEventLoop] = None) -> None:
->>>>>>> 28de2d6f
         """Initialize new Home Assistant object."""
-        self.loop = loop or asyncio.get_running_loop()
-        self.nursery = nursery
+        self.loop = loop or asyncio.get_event_loop()
+        self.nursery = loop._nursery
 
         executor_opts = {'max_workers': None}  # type: Dict[str, Any]
         if sys.version_info[:2] >= (3, 6):
@@ -164,33 +155,13 @@
         self.data = {}  # type: dict
         self.state = CoreState.not_running
         self.exit_code = 0  # type: int
+        self.stopped = trio.Event()
         self.config_entries = None  # type: Optional[ConfigEntries]
 
     @property
     def is_running(self) -> bool:
         """Return if Home Assistant is running."""
         return self.state in (CoreState.starting, CoreState.running)
-
-    def start(self) -> int:
-        """Start home assistant.
-
-        Note: This function is only used for testing.
-        """
-        # Register the async start
-        fire_coroutine_threadsafe(self.async_start(), self.loop)
-
-        # Run forever and catch keyboard interrupt
-        try:
-            # Block until stopped
-            _LOGGER.info("Starting Home Assistant core loop")
-            self.loop.run_forever()
-        except KeyboardInterrupt:
-            self.loop.call_soon_threadsafe(
-                self.loop.create_task, self.async_stop())
-            self.loop.run_forever()
-        finally:
-            self.loop.close()
-        return self.exit_code
 
     async def async_start(self) -> None:
         """Finalize startup from inside the event loop.
@@ -322,27 +293,17 @@
     async def async_block_till_done(self) -> None:
         """Block till all pending work is done."""
         # To flush out any call_soon_threadsafe
-<<<<<<< HEAD
         loop = self.loop
 
         await loop.run_trio(loop.synchronize)
-=======
-        await asyncio.sleep(0)
->>>>>>> 28de2d6f
 
         while self._pending_tasks:
             pending = [task for task in self._pending_tasks
                        if not task.done()]
             self._pending_tasks.clear()
             if pending:
-<<<<<<< HEAD
                 await asyncio.wait(pending, loop=loop)
             await loop.run_trio(loop.synchronize)
-=======
-                await asyncio.wait(pending)
-            else:
-                await asyncio.sleep(0)
->>>>>>> 28de2d6f
 
     def stop(self) -> None:
         """Stop Home Assistant and shuts down all threads."""
@@ -364,11 +325,7 @@
         self.bus.async_fire(EVENT_HOMEASSISTANT_CLOSE)
         await self.async_block_till_done()
         self.executor.shutdown()
-
-        if self.nursery is None:
-            self.loop.stop()
-        else:
-            self.nursery.cancel_scope.cancel()
+        self.stopped.set()
 
         self.exit_code = exit_code
 
