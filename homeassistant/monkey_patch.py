--- conflicted
+++ resolved
@@ -35,14 +35,10 @@
             """No-op add."""
             return
 
-<<<<<<< HEAD
     try:
-        asyncio.tasks.Task._all_tasks = IgnoreCalls()
+        asyncio.tasks.Task._all_tasks = IgnoreCalls()  # type: ignore
     except:  # noqa: E722
         pass
-=======
-    asyncio.tasks.Task._all_tasks = IgnoreCalls()  # type: ignore
->>>>>>> 28de2d6f
     try:
         del asyncio.tasks.Task.__del__
     except:  # noqa: E722
